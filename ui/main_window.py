# ui/main_window.py
from __future__ import annotations

import logging
import math
import os
import re
from dataclasses import dataclass, field
from collections import Counter
from functools import partial
from datetime import datetime, timedelta
from pathlib import Path
from typing import Optional, Sequence

import numpy as np
import pyqtgraph as pg
from PySide6 import QtCore, QtWidgets, QtGui

from ui.time_axis import TimeAxis
from ui.widgets import CollapsibleSection
from ui.themes import DEFAULT_THEME, THEMES, ThemeDefinition
from ui.hover_utils import _sample_at_time
from ui.gpu_canvas import VispyChannelCanvas
from config import ViewerConfig
from core.decimate import min_max_bins
from core.overscan import (
    SignalChunk,
    chunk_from_arrays,
    envelope_to_series,
    select_lod_duration,
    slice_and_decimate,
    choose_lod_duration,
)
from core.prefetch import prefetch_service
from core.view_window import WindowLimits, clamp_window, pan_window, zoom_window
from core.edf_loader import EdfLoader
from core.zarr_cache import EdfToZarr, resolve_output_path
from core.zarr_loader import ZarrLoader
from core import annotations as annotation_core


LOG = logging.getLogger(__name__)

STAGE_COLORS: dict[str, str] = {
    "Wake": "#c47c00",
    "N1": "#c1a146",
    "N2": "#3f8e5a",
    "N3": "#2c7f8d",
    "REM": "#c2556f",
}
DEFAULT_STAGE_COLOR = "#4c5d73"

STAGE_TEXT_MARGIN = 26.0
PANEL_MAX_WIDTH = 400  # hard cap for the controls sidebar width


class _ZarrIngestWorker(QtCore.QObject):
    progress = QtCore.Signal(int, int)
    finished = QtCore.Signal(str)
    failed = QtCore.Signal(str)

    def __init__(self, edf_path: str, out_path: Path, loader=None):
        super().__init__()
        self._edf_path = edf_path
        self._out_path = Path(out_path)
        self._loader = loader

    @QtCore.Slot()
    def run(self):
        try:
            kwargs = {
                "edf_path": self._edf_path,
                "out_path": str(self._out_path),
                "progress_callback": self._handle_progress,
            }
            if self._loader is not None:
                kwargs["loader_factory"] = lambda _path: self._loader
                kwargs["owns_loader"] = False
            builder = EdfToZarr(**kwargs)
            builder.build()

            # Simple parity assertion: ensure loader can open and read metadata
            z_loader = ZarrLoader(self._out_path)
            try:
                assert z_loader.n_channels > 0
            finally:
                z_loader.close()

            self.finished.emit(str(self._out_path))
        except Exception as exc:  # pragma: no cover - UI feedback
            self.failed.emit(str(exc))

    def _handle_progress(self, done: int, total: int):
        self.progress.emit(done, total)


@dataclass(frozen=True)
class _OverscanRequest:
    request_id: int
    start: float
    end: float
    view_start: float
    view_duration: float
    channel_indices: tuple[int, ...]
    max_samples: Optional[int]


@dataclass
class _OverscanTile:
    request_id: int
    start: float
    end: float
    view_start: float
    view_duration: float
    raw_channel_data: list[SignalChunk]
    channel_data: list[tuple[np.ndarray, np.ndarray]]
    vertex_data: list[np.ndarray] = field(default_factory=list)
<<<<<<< HEAD
    max_samples: Optional[int] = None
=======
    max_samples: Optional[int]
>>>>>>> fe0d799c
    pixel_budget: Optional[int] = None
    prepared_mask: list[bool] = field(default_factory=list)
    lod_durations: list[Optional[float]] = field(default_factory=list)
    is_final: bool = True

    def contains(self, window_start: float, window_end: float) -> bool:
        return window_start >= self.start and window_end <= self.end


class _OverscanWorker(QtCore.QObject):
    finished = QtCore.Signal(int, object)
    failed = QtCore.Signal(int, str)

    def __init__(
        self,
        loader,
        *,
        lod_enabled: bool = True,
        lod_min_bin_multiple: float = 2.0,
        lod_min_view_duration: float | None = None,
        lod_ratio: float | None = None,
    ):
        super().__init__()
        self._loader = loader
        self._lod_enabled = bool(lod_enabled)
        self._lod_min_bin_multiple = max(1.0, float(lod_min_bin_multiple))
        if lod_min_view_duration is None:
            self._lod_min_view_duration: float | None = None
        else:
            try:
                min_view = float(lod_min_view_duration)
            except (TypeError, ValueError):
                min_view = 0.0
            self._lod_min_view_duration = min_view if min_view > 0.0 else None
        self._lod_ratio = float(lod_ratio or 0.0)
        self._preview_sample_cap = 4096

    @QtCore.Slot(object)
    def render(self, request_obj):
        if not isinstance(request_obj, _OverscanRequest):
            return
        req: _OverscanRequest = request_obj
        preview_tile: _OverscanTile | None = None
        try:
            preview_tile = self._build_tile(req, preview=True)
        except Exception as exc:  # pragma: no cover - preview errors stay silent
            LOG.debug("Overscan preview failed: %s", exc)
            preview_tile = None
        if preview_tile is not None:
            self.finished.emit(req.request_id, preview_tile)

        try:
            final_tile = self._build_tile(req, preview=False)
        except Exception as exc:  # pragma: no cover - worker error propagated to UI
            self.failed.emit(req.request_id, str(exc))
            return
        self.finished.emit(req.request_id, final_tile)

    def _read_channel(
        self,
        channel: int,
        start: float,
        end: float,
        view_duration: float,
        max_samples: Optional[int],
    ) -> tuple[SignalChunk, Optional[float]]:
        lod_chunk = self._try_read_lod(channel, start, end, view_duration)
        if lod_chunk is not None:
            return lod_chunk, lod_chunk.lod_duration_s
        return self._read_raw_channel(channel, start, end, max_samples), None

    def _build_tile(self, req: _OverscanRequest, *, preview: bool) -> _OverscanTile | None:
        raw_chunks: list[SignalChunk] = []
        payloads: list[tuple[np.ndarray, np.ndarray]] = []
        lod_durations: list[Optional[float]] = []
        has_samples = False
        for ch in req.channel_indices:
            if preview:
                chunk = self._read_preview_channel(
                    ch,
                    req.start,
                    req.end,
                    req.view_duration,
                )
                lod_duration = chunk.lod_duration_s if chunk is not None else None
                if chunk is None:
                    empty_t = np.zeros(0, dtype=np.float64)
                    empty_x = np.zeros(0, dtype=np.float32)
                    chunk = chunk_from_arrays(
                        empty_t,
                        empty_x,
                        source_start=req.start,
                        source_end=req.end,
                    )
            else:
                chunk, lod_duration = self._read_channel(
                    ch,
                    req.start,
                    req.end,
                    req.view_duration,
                    req.max_samples,
                )
            raw_chunks.append(chunk)
            payload = chunk.as_tuple()
            payloads.append(payload)
            lod_durations.append(lod_duration)
            if payload[1].size > 0:
                has_samples = True

        if preview and not has_samples:
            return None

        tile = _OverscanTile(
            request_id=req.request_id,
            start=req.start,
            end=req.end,
            view_start=req.view_start,
            view_duration=req.view_duration,
            raw_channel_data=raw_chunks,
            channel_data=payloads,
            max_samples=req.max_samples,
            prepared_mask=[False] * len(raw_chunks),
            lod_durations=lod_durations,
            is_final=not preview,
        )
        return tile

    def _lod_durations_for_channel(self, channel: int) -> tuple[float, ...]:
        durations: Sequence[float] | None = None
        levels_fn = getattr(self._loader, "lod_levels", None)
        if callable(levels_fn):
            try:
                levels = levels_fn(channel)
            except Exception:
                levels = None
            if levels:
                if isinstance(levels, dict):
                    durations = tuple(float(k) for k in levels.keys())
                else:
                    durations = tuple(float(v) for v in levels)
        if not durations:
            durations_fn = getattr(self._loader, "lod_durations", None)
            if callable(durations_fn):
                try:
                    durations = tuple(float(v) for v in durations_fn(channel))
                except Exception:
                    durations = None
        if not durations:
            return tuple()
        filtered = [float(v) for v in durations if float(v) > 0.0]
        return tuple(sorted(filtered))

    def _read_preview_channel(
        self,
        channel: int,
        start: float,
        end: float,
        view_duration: float,
    ) -> SignalChunk | None:
        durations = self._lod_durations_for_channel(channel)
        if durations:
            min_view = self._lod_min_view_duration
            if min_view is None or view_duration >= min_view:
                coarse = durations[-1]
                chunk = self._read_lod_chunk(channel, start, end, coarse)
                if chunk is not None and chunk.x.size > 0:
                    return chunk
        return self._read_raw_channel(
            channel,
            start,
            end,
            min(self._preview_sample_cap, self._safe_max_samples(view_duration, channel)),
        )

    def _safe_max_samples(self, view_duration: float, channel: int) -> int:
        fs = getattr(self._loader, "channel_fs", None)
        if callable(fs):
            try:
                rate = float(fs(channel))
            except Exception:
                rate = 0.0
        else:
            rate = float(getattr(self._loader, "fs", 0.0) or 0.0)
        if rate <= 0.0:
            return self._preview_sample_cap
        return int(min(self._preview_sample_cap, max(1, int(math.ceil(rate * view_duration)))))

    def _read_raw_channel(
        self,
        channel: int,
        start: float,
        end: float,
        max_samples: Optional[int],
    ) -> SignalChunk:
        try:
            if max_samples is not None:
                result = self._loader.read(channel, start, end, max_samples=max_samples)
            else:
                result = self._loader.read(channel, start, end)
        except TypeError:
            result = self._loader.read(channel, start, end)
        if isinstance(result, SignalChunk):
            return result
        t_arr, x_arr = result
        t_np = np.asarray(t_arr, dtype=np.float64)
        x_np = np.asarray(x_arr, dtype=np.float32)
        source_start = float(t_np[0]) if t_np.size else start
        source_end = float(t_np[-1]) if t_np.size else end
        return chunk_from_arrays(
            t_np,
            x_np,
            source_start=source_start,
            source_end=source_end,
        )

    def _try_read_lod(
        self,
        channel: int,
        start: float,
        end: float,
        view_duration: float,
    ) -> SignalChunk | None:
        if not self._lod_enabled:
            return None
        lod_duration = self._select_lod(channel, view_duration)
        if lod_duration is None:
            return None
        return self._read_lod_chunk(channel, start, end, lod_duration)

    def _select_lod(self, channel: int, view_duration: float) -> Optional[float]:
        durations = self._lod_durations_for_channel(channel)
        if not durations:
            return None
        min_view = self._lod_min_view_duration
        if min_view is not None and view_duration < min_view:
            return None
        ratio = self._lod_ratio
        if ratio > 0 and np.isfinite(ratio):
            selected = choose_lod_duration(view_duration, durations, ratio=ratio)
            if selected is not None:
                return selected
        return select_lod_duration(
            view_duration,
            durations,
            self._lod_min_bin_multiple,
            min_view_duration=self._lod_min_view_duration,
        )

    def _read_lod_chunk(
        self,
        channel: int,
        start: float,
        end: float,
        duration: float,
    ) -> SignalChunk | None:
        read_window = getattr(self._loader, "read_lod_window", None)
        if not callable(read_window):
            return None
        try:
            result = read_window(channel, start, end, duration)
        except KeyError:
            return None
        except Exception:
            return None
        if isinstance(result, SignalChunk):
            chunk = result
        else:
            data, bin_duration, start_bin = result
            if getattr(data, "size", 0) == 0:
                return None
            mins = np.asarray(data[:, 0], dtype=np.float32)
            maxs = np.asarray(data[:, 1], dtype=np.float32)
            t_vals, x_vals = envelope_to_series(
                mins,
                maxs,
                bin_duration=float(bin_duration),
                start_bin=int(start_bin),
                window_start=start,
                window_end=end,
            )
            if t_vals.size == 0:
                return None
            chunk = chunk_from_arrays(
                np.asarray(t_vals, dtype=np.float64),
                np.asarray(x_vals, dtype=np.float32),
                lod_duration_s=float(bin_duration),
                source_start=start,
                source_end=end,
            )
        if chunk.lod_duration_s is None:
            chunk = chunk_from_arrays(
                np.asarray(chunk.t, dtype=np.float64),
                np.asarray(chunk.x, dtype=np.float32),
                lod_duration_s=float(duration),
                source_start=chunk.source_start,
                source_end=chunk.source_end,
            )
        return chunk


class MainWindow(QtWidgets.QMainWindow):
    overscanRequested = QtCore.Signal(object)
    def __init__(self, loader, *, config: ViewerConfig | None = None):
        super().__init__()
        self.loader = loader
        self._config = config or ViewerConfig()
        self.plots: list[pg.PlotItem] = []
        self.curves: list[pg.PlotDataItem] = []
        self.channel_labels: list[pg.LabelItem] = []
        self._cpu_plot_widget: pg.GraphicsLayoutWidget | None = None
        self._plot_scroll: QtWidgets.QScrollArea | None = None
        self._plot_container: QtWidgets.QWidget | None = None
        self._renderer_badge: QtWidgets.QLabel | None = None
        self._annotation_control_states: dict[QtWidgets.QWidget, bool] = {}
        self._annotation_control_tooltips: dict[QtWidgets.QWidget, str] = {}
        self._plot_viewport_filter_installed = False
        self._ingest_thread: QtCore.QThread | None = None
        self._ingest_worker: _ZarrIngestWorker | None = None
        self._zarr_path: Path | None = None
        self._pending_loader: object | None = None
        self._primary_viewbox = None
        self._splitter: QtWidgets.QSplitter | None = None
        self._control_wrapper: QtWidgets.QWidget | None = None
        self._control_scroll: QtWidgets.QScrollArea | None = None
        self._control_rail: QtWidgets.QWidget | None = None
        self._limits = WindowLimits(
            duration_min=0.25,
            duration_max=float(getattr(loader, "max_window_s", 120.0)),
        )
        self._view_start, self._view_duration = clamp_window(
            0.0,
            min(30.0, loader.duration_s),
            total=loader.duration_s,
            limits=self._limits,
        )
        self._updating_viewbox = False
        self._maybe_build_int16_cache()
        prefetch_service.configure(
            tile_duration=self._config.prefetch_tile_s,
            max_tiles=self._config.prefetch_max_tiles,
            max_mb=self._config.prefetch_max_mb,
        )
        self._prefetch = prefetch_service.create_cache(
            self._fetch_tile, preview_fetch=self._fetch_tile_preview
        )
        self._prefetch.start()

        theme_key = getattr(self._config, "theme", DEFAULT_THEME)
        if theme_key not in THEMES:
            theme_key = DEFAULT_THEME
        self._active_theme_key = theme_key
        self._theme: ThemeDefinition = THEMES[theme_key]
        self._config.theme = theme_key
        self._controls_collapsed = bool(getattr(self._config, "controls_collapsed", False))

        self._gpu_probe = VispyChannelCanvas.capability_probe()
        self._gpu_autoswitch_enabled = bool(self._gpu_probe.available)
        self._gpu_failure_reason: str | None = (
            self._gpu_probe.reason if not self._gpu_probe.available else None
        )
        base_budget = self._gpu_probe.vertex_budget or VispyChannelCanvas.DEFAULT_VERTEX_BUDGET
        self._gpu_vertex_promote_threshold = max(300_000, int(base_budget * 0.55))
        self._gpu_vertex_demote_threshold = max(150_000, int(self._gpu_vertex_promote_threshold * 0.55))
        if self._gpu_vertex_demote_threshold >= self._gpu_vertex_promote_threshold:
            self._gpu_vertex_demote_threshold = max(150_000, int(self._gpu_vertex_promote_threshold * 0.5))
        self._gpu_promote_counter = 0
        self._gpu_demote_counter = 0
        self._gpu_last_vertex_count = 0
        self._gpu_switch_in_progress = False

        requested_backend = str(getattr(self._config, "canvas_backend", "pyqtgraph"))
        self._requested_canvas_backend = requested_backend.lower()
        self._gpu_forced = self._requested_canvas_backend in {"vispy", "gpu", "gpu-vispy"}
        self._gpu_canvas: VispyChannelCanvas | None = None
        self._gpu_init_error: str | None = None
        self._use_gpu_canvas = False
        if self._gpu_forced:
            if self._ensure_gpu_canvas_created():
                self._use_gpu_canvas = True
                self._config.canvas_backend = "vispy"
                self._gpu_failure_reason = None
            else:
                self._config.canvas_backend = "pyqtgraph"
                self._gpu_autoswitch_enabled = False
        else:
            if not self._gpu_probe.available and self._gpu_probe.reason:
                self._gpu_failure_reason = self._gpu_probe.reason

        pg.setConfigOptions(antialias=True)

        self.setWindowTitle("EDF Viewer — Multi-channel")
        self.time_axis = TimeAxis(orientation="bottom", timebase=loader.timebase)
        if self.loader.timebase.start_dt is not None:
            self.time_axis.set_mode("absolute")

        self._primary_plot = None
        self._hover_line: pg.InfiniteLine | None = None
        self._hover_label: pg.TextItem | None = None
        self._hover_plot: pg.PlotItem | None = None
        self._hover_label_anchor: tuple[float, float] = (0.0, 1.0)
        self._plot_viewport: QtWidgets.QWidget | None = None
        self._overscan_factor = 2.0  # windows per side
        self._overscan_zoom_reuse_ratio = 0.7
        self._overscan_tile: _OverscanTile | None = None
        self._overscan_request_id = 0
        self._overscan_inflight: Optional[int] = None
        self._current_tile_id: Optional[int] = None
        self._lod_enabled = bool(getattr(self._config, "lod_enabled", True))
        self._lod_min_bin_multiple = max(
            1.0, float(getattr(self._config, "lod_min_bin_multiple", 2.0) or 2.0)
        )
        raw_min_view = getattr(self._config, "lod_min_view_duration_s", 240.0)
        try:
            min_view = float(raw_min_view)
        except (TypeError, ValueError):
            min_view = 0.0
        self._lod_min_view_duration = min_view if min_view > 0.0 else None
        self._config.lod_min_view_duration_s = min_view if min_view > 0.0 else 0.0
        self._overscan_thread: QtCore.QThread | None = None
        self._overscan_worker: _OverscanWorker | None = None
        self._init_overscan_worker()

        self._hidden_channels: set[int] = set(getattr(self._config, "hidden_channels", ()))
        self._auto_hide_annotation_channels()
        hidden_ann = getattr(self._config, "hidden_annotation_channels", ())
        self._hidden_annotation_channels: set[str] = {
            str(name).strip() for name in hidden_ann if str(name).strip()
        }
        self._hidden_annotation_channels.discard(annotation_core.STAGE_CHANNEL)
        self._manual_annotation_paths: dict[str, Path] = {}
        self._annotations_index: annotation_core.AnnotationIndex | None = None
        self._annotation_lines: list[pg.InfiniteLine] = []
        self._annotations_enabled = False
        self._annotation_rects: list[QtWidgets.QGraphicsRectItem] = []
        self._stage_label_items: list[QtWidgets.QGraphicsSimpleTextItem] = []
        self._all_event_records: list[dict[str, float | str | int]] = []
        self._event_records: list[dict[str, float | str | int]] = []
        self._current_event_index: int = -1
        self._current_event_id: Optional[int] = None
        self._event_color_cache: dict[str, QtGui.QColor] = {}
        self._selected_event_channel: str | None = None
        self._event_label_filter: str = ""
        self._annotation_channel_toggles: dict[str, QtWidgets.QCheckBox] = {}

        self.hypnogramPlot: pg.PlotItem | None = None
        self._hypnogram_label: pg.LabelItem | None = None
        self.hypnogramRegion: pg.LinearRegionItem | None = None
        self._hypnogram_outline: pg.PlotDataItem | None = None
        self._hypnogram_fill_curves: dict[str, pg.PlotDataItem] = {}
        self._stage_curve_cache: dict[str, object] | None = None
        self._updating_hypnogram_region = False

        self._build_ui()
        self._update_annotation_channel_toggles()
        self._apply_theme(self._active_theme_key, persist=False)
        focus_only_pref = bool(getattr(self._config, "annotation_focus_only", False))
        self.annotationFocusOnly.setChecked(focus_only_pref)
        self._connect_signals()
        self._debounce_timer = QtCore.QTimer(self)
        self._debounce_timer.setSingleShot(True)
        self._debounce_timer.setInterval(60)
        self._debounce_timer.timeout.connect(self.refresh)
        self._event_filter_timer = QtCore.QTimer(self)
        self._event_filter_timer.setSingleShot(True)
        self._event_filter_timer.setInterval(120)
        self._event_filter_timer.timeout.connect(self._apply_event_filters)
        self._refresh_limits()
        self._update_controls_from_state()
        self.refresh()
        self._update_data_source_label()
        self._manual_annotation_paths.clear()
        self._start_zarr_ingest()
        self._load_companion_annotations()
        QtCore.QTimer.singleShot(0, self._ensure_overscan_for_view)
        if self._gpu_init_error:
            QtCore.QTimer.singleShot(
                0,
                lambda: QtWidgets.QMessageBox.warning(
                    self,
                    "GPU canvas unavailable",
                    "Falling back to CPU renderer: " + str(self._gpu_init_error),
                ),
            )

    # ----- UI construction -------------------------------------------------

    def _build_ui(self):
        self.startSpin = QtWidgets.QDoubleSpinBox()
        self.startSpin.setDecimals(3)
        self.startSpin.setSingleStep(0.5)
        self.startSpin.setSuffix(" s")

        self.windowSpin = QtWidgets.QDoubleSpinBox()
        self.windowSpin.setDecimals(1)
        self.windowSpin.setRange(1.0, 120.0)
        self.windowSpin.setSingleStep(1.0)
        self.windowSpin.setValue(30.0)
        self.windowSpin.setSuffix(" s")

        self.absoluteRange = QtWidgets.QLabel("--:--:-- – --:--:--")
        self.absoluteRange.setObjectName("absoluteRange")
        self.windowSummary = QtWidgets.QLabel("Window: 30.0 s")
        self.windowSummary.setObjectName("windowSummary")
        self.stageSummaryLabel = QtWidgets.QLabel("Stage: -- | Position: -- | Events: 0")
        self.stageSummaryLabel.setObjectName("stageSummary")
        self.stageSummaryLabel.setAlignment(QtCore.Qt.AlignRight | QtCore.Qt.AlignVCenter)
        self.sourceLabel = QtWidgets.QLabel("Source: EDF (live)")
        self.sourceLabel.setObjectName("sourceLabel")
        self.annotationToggle = QtWidgets.QCheckBox("Show annotations")
        self.annotationToggle.setChecked(True)
        self.annotationToggle.setEnabled(False)
        self.annotationFocusOnly = QtWidgets.QCheckBox("Show only selected event")
        self.annotationFocusOnly.setChecked(False)
        self.annotationFocusOnly.setEnabled(False)
        self.annotationPositionToggle = QtWidgets.QCheckBox("Show body position")
        self.annotationPositionToggle.setChecked(False)
        self.annotationPositionToggle.setEnabled(False)
        self.annotationImportBtn = QtWidgets.QPushButton("Import annotations…")
        self.annotationImportBtn.setEnabled(True)
        self.eventChannelFilter = QtWidgets.QComboBox()
        self.eventChannelFilter.setEnabled(False)
        self.eventChannelFilter.setSizeAdjustPolicy(QtWidgets.QComboBox.AdjustToContents)
        self.eventChannelFilter.addItem("All channels", userData=None)
        self.eventSearchEdit = QtWidgets.QLineEdit()
        self.eventSearchEdit.setPlaceholderText("Search labels…")
        self.eventSearchEdit.setClearButtonEnabled(True)
        self.eventSearchEdit.setEnabled(False)
        self.eventList = QtWidgets.QListWidget()
        self.eventList.setSelectionMode(QtWidgets.QAbstractItemView.SingleSelection)
        self.eventList.setEnabled(False)
        self.eventPrevBtn = QtWidgets.QPushButton("Prev")
        self.eventPrevBtn.setEnabled(False)
        self.eventNextBtn = QtWidgets.QPushButton("Next")
        self.eventNextBtn.setEnabled(False)

        control = QtWidgets.QFrame()
        control.setObjectName("controlPanel")
        control.setMinimumWidth(50)
        control.setMaximumWidth(PANEL_MAX_WIDTH)
        control.setSizePolicy(
            QtWidgets.QSizePolicy.Preferred,
            QtWidgets.QSizePolicy.Expanding,
        )
        controlLayout = QtWidgets.QVBoxLayout(control)
        controlLayout.setContentsMargins(18, 18, 18, 18)
        controlLayout.setSpacing(14)

        self.panelCollapseBtn = QtWidgets.QToolButton()
        self.panelCollapseBtn.setObjectName("panelCollapseBtn")
        self.panelCollapseBtn.setAutoRaise(True)
        self.panelCollapseBtn.setToolButtonStyle(QtCore.Qt.ToolButtonIconOnly)
        self.panelCollapseBtn.setArrowType(QtCore.Qt.LeftArrow)
        self.panelCollapseBtn.setCursor(QtCore.Qt.PointingHandCursor)
        self.panelCollapseBtn.setToolTip("Collapse controls")
        headerLayout = QtWidgets.QHBoxLayout()
        headerLayout.setContentsMargins(0, 0, 0, 0)
        headerLayout.setSpacing(6)
        headerLayout.addStretch(1)
        headerLayout.addWidget(self.panelCollapseBtn)
        controlLayout.addLayout(headerLayout)
        self.controlPanel = control

        navLayout = QtWidgets.QHBoxLayout()
        navLayout.setSpacing(6)
        self.panLeftBtn = QtWidgets.QToolButton()
        self.panLeftBtn.setText("◀")
        self.panRightBtn = QtWidgets.QToolButton()
        self.panRightBtn.setText("▶")
        self.zoomInBtn = QtWidgets.QToolButton()
        self.zoomInBtn.setText("+")
        self.zoomOutBtn = QtWidgets.QToolButton()
        self.zoomOutBtn.setText("−")
        self.fullViewBtn = QtWidgets.QToolButton()
        self.fullViewBtn.setText("All")
        self.resetViewBtn = QtWidgets.QToolButton()
        self.resetViewBtn.setText("Reset")
        for btn in (self.panLeftBtn, self.panRightBtn, self.zoomInBtn, self.zoomOutBtn, self.resetViewBtn, self.fullViewBtn):
            btn.setCursor(QtCore.Qt.PointingHandCursor)
            navLayout.addWidget(btn)
        navLayout.addStretch(1)

        form = QtWidgets.QGridLayout()
        form.setHorizontalSpacing(12)
        form.setVerticalSpacing(10)
        form.addWidget(QtWidgets.QLabel("Start (s)"), 0, 0)
        form.addWidget(self.startSpin, 0, 1)
        form.addWidget(QtWidgets.QLabel("Duration"), 1, 0)
        form.addWidget(self.windowSpin, 1, 1)

        self.fileButton = QtWidgets.QPushButton("Open EDF…")
        self.fileButton.setObjectName("fileSelectButton")
        self.fileButton.setIcon(self.style().standardIcon(QtWidgets.QStyle.SP_DialogOpenButton))
        self.fileButton.setCursor(QtCore.Qt.PointingHandCursor)

        primaryControls = QtWidgets.QGroupBox("Viewing Controls")
        primaryControls.setObjectName("primaryControls")
        primaryLayout = QtWidgets.QVBoxLayout(primaryControls)
        primaryLayout.setContentsMargins(14, 16, 14, 12)
        primaryLayout.setSpacing(12)
        primaryLayout.addLayout(navLayout)
        fileRow = QtWidgets.QHBoxLayout()
        fileRow.addWidget(self.fileButton)
        fileRow.addStretch(1)
        primaryLayout.addLayout(fileRow)
        primaryLayout.addLayout(form)

        channelContent = QtWidgets.QWidget()
        channelContentLayout = QtWidgets.QVBoxLayout(channelContent)
        channelContentLayout.setContentsMargins(0, 0, 0, 0)
        channelContentLayout.setSpacing(6)
        self.channel_checkboxes: list[QtWidgets.QCheckBox] = []
        self._channel_list_layout = channelContentLayout
        channelContentLayout.addStretch(1)
        self.channelSection = CollapsibleSection("Channels", channelContent, expanded=True)
        self.channelSection.setObjectName("channelSection")

        telemetryBar = QtWidgets.QFrame()
        telemetryBar.setObjectName("telemetryBar")
        telemetryBar.setSizePolicy(QtWidgets.QSizePolicy.Preferred, QtWidgets.QSizePolicy.Fixed)
        telemetryLayout = QtWidgets.QHBoxLayout(telemetryBar)
        telemetryLayout.setContentsMargins(12, 6, 12, 6)
        telemetryLayout.setSpacing(8)
        telemetryLayout.addWidget(self.absoluteRange)
        telemetryLayout.addWidget(self.windowSummary)
        telemetryLayout.addStretch(1)
        telemetryLayout.addWidget(self.stageSummaryLabel)

        annotationSection = QtWidgets.QGroupBox("Annotations")
        annotationSection.setObjectName("annotationSection")
        annotationSection.setSizePolicy(QtWidgets.QSizePolicy.Preferred, QtWidgets.QSizePolicy.Expanding)
        annotationLayout = QtWidgets.QVBoxLayout(annotationSection)
        annotationLayout.setContentsMargins(14, 16, 14, 12)
        annotationLayout.setSpacing(10)
        annotationLayout.addWidget(self.annotationToggle)
        annotationLayout.addWidget(self.annotationFocusOnly)
        annotationLayout.addWidget(self.annotationPositionToggle)
        annotationLayout.addWidget(self.annotationImportBtn)
        filterRow = QtWidgets.QHBoxLayout()
        filterRow.setSpacing(6)
        filterRow.addWidget(self.eventChannelFilter)
        filterRow.addWidget(self.eventSearchEdit)
        annotationLayout.addLayout(filterRow)
        annotationLayout.addWidget(self.eventList)
        eventNav = QtWidgets.QHBoxLayout()
        eventNav.setSpacing(8)
        eventNav.addWidget(self.eventPrevBtn)
        eventNav.addWidget(self.eventNextBtn)
        annotationLayout.addLayout(eventNav)

        if self._use_gpu_canvas:
            note = "Annotation overlays are unavailable in GPU mode"
            for widget in (
                self.annotationToggle,
                self.annotationFocusOnly,
                self.annotationPositionToggle,
            ):
                widget.setEnabled(False)
                widget.setToolTip(note)

        controlLayout.addWidget(primaryControls)
        controlLayout.addWidget(self.channelSection)
        controlLayout.addWidget(telemetryBar)
        controlLayout.addWidget(self.sourceLabel)
        controlLayout.addWidget(annotationSection)

        self._annotation_channel_toggles = {
            annotation_core.POSITION_CHANNEL: self.annotationPositionToggle,
        }

        appearanceContent = QtWidgets.QWidget()
        appearanceLayout = QtWidgets.QVBoxLayout(appearanceContent)
        appearanceLayout.setContentsMargins(0, 0, 0, 0)
        appearanceLayout.setSpacing(10)
        themeRow = QtWidgets.QHBoxLayout()
        themeRow.setSpacing(6)
        themeLabel = QtWidgets.QLabel("Theme")
        self.themeCombo = QtWidgets.QComboBox()
        self.themeCombo.setSizeAdjustPolicy(QtWidgets.QComboBox.AdjustToContents)
        for key, theme_def in THEMES.items():
            self.themeCombo.addItem(theme_def.name, userData=key)
        with QtCore.QSignalBlocker(self.themeCombo):
            idx = self.themeCombo.findData(self._active_theme_key)
            if idx < 0:
                idx = 0
            if idx >= 0:
                self.themeCombo.setCurrentIndex(idx)
        themeRow.addWidget(themeLabel)
        themeRow.addWidget(self.themeCombo, 1)
        appearanceLayout.addLayout(themeRow)

        self.themePreviewWidget = QtWidgets.QWidget()
        previewLayout = QtWidgets.QHBoxLayout(self.themePreviewWidget)
        previewLayout.setContentsMargins(0, 0, 0, 0)
        previewLayout.setSpacing(6)
        appearanceLayout.addWidget(self.themePreviewWidget)
        appearanceLayout.addStretch(1)

        self.appearanceSection = CollapsibleSection(
            "Appearance",
            appearanceContent,
            expanded=False,
        )
        self.appearanceSection.setObjectName("appearanceSection")
        controlLayout.addWidget(self.appearanceSection)

        prefetchContent = QtWidgets.QWidget()
        prefetchLayout = QtWidgets.QGridLayout(prefetchContent)
        prefetchLayout.setContentsMargins(0, 0, 0, 0)
        prefetchLayout.setHorizontalSpacing(8)
        prefetchLayout.setVerticalSpacing(6)
        self.prefetchTileSpin = QtWidgets.QDoubleSpinBox()
        self.prefetchTileSpin.setRange(0.5, 300.0)
        self.prefetchTileSpin.setDecimals(2)
        self.prefetchTileSpin.setValue(self._config.prefetch_tile_s)
        self.prefetchMaxTilesSpin = QtWidgets.QSpinBox()
        self.prefetchMaxTilesSpin.setRange(1, 4096)
        self.prefetchMaxTilesSpin.setValue(self._config.prefetch_max_tiles or 64)
        self.prefetchMaxMbSpin = QtWidgets.QDoubleSpinBox()
        self.prefetchMaxMbSpin.setRange(1.0, 4096.0)
        self.prefetchMaxMbSpin.setDecimals(1)
        self.prefetchMaxMbSpin.setValue(self._config.prefetch_max_mb or 16.0)
        self.prefetchApplyBtn = QtWidgets.QPushButton("Apply Prefetch")
        prefetchLayout.addWidget(QtWidgets.QLabel("Tile (s)"), 0, 0)
        prefetchLayout.addWidget(self.prefetchTileSpin, 0, 1)
        prefetchLayout.addWidget(QtWidgets.QLabel("Max tiles"), 1, 0)
        prefetchLayout.addWidget(self.prefetchMaxTilesSpin, 1, 1)
        prefetchLayout.addWidget(QtWidgets.QLabel("Max MB"), 2, 0)
        prefetchLayout.addWidget(self.prefetchMaxMbSpin, 2, 1)
        prefetchLayout.addWidget(self.prefetchApplyBtn, 3, 0, 1, 2)
        self.prefetchSection = CollapsibleSection(
            "Prefetch",
            prefetchContent,
            expanded=not getattr(self._config, "prefetch_collapsed", False),
        )
        self.prefetchSection.setObjectName("prefetchSection")
        controlLayout.addWidget(self.prefetchSection)
        self.ingestBar = QtWidgets.QProgressBar()
        self.ingestBar.setObjectName("ingestBar")
        self.ingestBar.setRange(0, 100)
        self.ingestBar.setValue(0)
        self.ingestBar.setFormat("Caching EDF → Zarr: %p%")
        self.ingestBar.setTextVisible(True)
        self.ingestBar.hide()
        controlLayout.addWidget(self.ingestBar)
        controlLayout.addStretch(1)

        if self._use_gpu_canvas and self._ensure_gpu_canvas_created():
            self.plotLayout = self._gpu_canvas
            self.plotLayout.setMinimumSize(0, 0)
            self.plotLayout.setSizePolicy(
                QtWidgets.QSizePolicy.Expanding,
                QtWidgets.QSizePolicy.Expanding,
            )
            self._plot_viewport = self._gpu_canvas
            self._hover_line = None
            self._hover_label = None
            self._hover_plot = None
            self._configure_gpu_canvas()
        else:
            self._use_gpu_canvas = False
            self.plotLayout = self._ensure_cpu_canvas()

        scroll = QtWidgets.QScrollArea()
        scroll.setWidgetResizable(True)
        scroll.setFrameShape(QtWidgets.QFrame.NoFrame)
        scroll.setMinimumSize(0, 0)
        scroll.setSizePolicy(
            QtWidgets.QSizePolicy.Expanding,
            QtWidgets.QSizePolicy.Expanding,
        )
        scroll.setWidget(self.plotLayout)
        self._plot_scroll = scroll

        plot_container = QtWidgets.QWidget()
        container_layout = QtWidgets.QGridLayout(plot_container)
        container_layout.setContentsMargins(0, 0, 0, 0)
        container_layout.setSpacing(0)
        container_layout.addWidget(scroll, 0, 0)
        self._renderer_badge = QtWidgets.QLabel("")
        self._renderer_badge.setObjectName("rendererBadge")
        self._renderer_badge.setAlignment(QtCore.Qt.AlignCenter)
        self._renderer_badge.setStyleSheet(
            "padding: 2px 8px; border-radius: 8px; font-size: 11px; font-weight: 600;"
        )
        container_layout.addWidget(
            self._renderer_badge, 0, 0, QtCore.Qt.AlignTop | QtCore.Qt.AlignRight
        )
        self._plot_container = plot_container

        control_scroll = QtWidgets.QScrollArea()
        control_scroll.setWidgetResizable(True)
        control_scroll.setFrameShape(QtWidgets.QFrame.NoFrame)
        control_scroll.setHorizontalScrollBarPolicy(QtCore.Qt.ScrollBarAlwaysOff)
        control_scroll.setSizePolicy(
            QtWidgets.QSizePolicy.Minimum,
            QtWidgets.QSizePolicy.Expanding,
        )
        control_scroll.setMinimumWidth(0)
        control_scroll.setMaximumWidth(PANEL_MAX_WIDTH)
        control_scroll.setWidget(control)
        self._control_scroll = control_scroll

        self._control_rail = QtWidgets.QFrame()
        self._control_rail.setObjectName("controlRail")
        self._control_rail.setSizePolicy(
            QtWidgets.QSizePolicy.Fixed,
            QtWidgets.QSizePolicy.Expanding,
        )
        self._control_rail.setMinimumWidth(48)
        self._control_rail.setMaximumWidth(48)
        railLayout = QtWidgets.QVBoxLayout(self._control_rail)
        railLayout.setContentsMargins(4, 8, 4, 8)
        railLayout.setSpacing(6)

        def _make_icon_button(pixmap: QtWidgets.QStyle.StandardPixmap, tooltip: str) -> QtWidgets.QToolButton:
            btn = QtWidgets.QToolButton()
            btn.setToolButtonStyle(QtCore.Qt.ToolButtonIconOnly)
            btn.setIcon(self.style().standardIcon(pixmap))
            btn.setIconSize(QtCore.QSize(20, 20))
            btn.setAutoRaise(True)
            btn.setCursor(QtCore.Qt.PointingHandCursor)
            btn.setToolTip(tooltip)
            return btn

        self.railOpenBtn = _make_icon_button(QtWidgets.QStyle.SP_DialogOpenButton, "Open EDF…")
        self.railOpenBtn.clicked.connect(self._prompt_open_file)
        railLayout.addWidget(self.railOpenBtn)

        self.railAnnotationBtn = _make_icon_button(QtWidgets.QStyle.SP_DialogYesButton, "Toggle annotations")
        self.railAnnotationBtn.setCheckable(True)
        self.railAnnotationBtn.setChecked(self.annotationToggle.isChecked())
        self.railAnnotationBtn.toggled.connect(self.annotationToggle.setChecked)
        self.annotationToggle.toggled.connect(self.railAnnotationBtn.setChecked)
        railLayout.addWidget(self.railAnnotationBtn)

        railLayout.addSpacing(12)

        self.railPanLeftBtn = _make_icon_button(QtWidgets.QStyle.SP_ArrowBack, "Pan window left")
        self.railPanLeftBtn.clicked.connect(self.panLeftBtn.click)
        railLayout.addWidget(self.railPanLeftBtn)

        self.railPanRightBtn = _make_icon_button(QtWidgets.QStyle.SP_ArrowForward, "Pan window right")
        self.railPanRightBtn.clicked.connect(self.panRightBtn.click)
        railLayout.addWidget(self.railPanRightBtn)

        self.railZoomInBtn = _make_icon_button(QtWidgets.QStyle.SP_ArrowUp, "Zoom in")
        self.railZoomInBtn.clicked.connect(self.zoomInBtn.click)
        railLayout.addWidget(self.railZoomInBtn)

        self.railZoomOutBtn = _make_icon_button(QtWidgets.QStyle.SP_ArrowDown, "Zoom out")
        self.railZoomOutBtn.clicked.connect(self.zoomOutBtn.click)
        railLayout.addWidget(self.railZoomOutBtn)

        railLayout.addStretch(1)

        self.controlToggleBtn = QtWidgets.QToolButton()
        self.controlToggleBtn.setAutoRaise(True)
        self.controlToggleBtn.setCheckable(True)
        self.controlToggleBtn.setToolButtonStyle(QtCore.Qt.ToolButtonIconOnly)
        self.controlToggleBtn.setCursor(QtCore.Qt.PointingHandCursor)
        self.controlToggleBtn.setToolTip("Collapse controls")
        railLayout.addWidget(self.controlToggleBtn)

        control_wrapper = QtWidgets.QWidget()
        wrapperLayout = QtWidgets.QHBoxLayout(control_wrapper)
        wrapperLayout.setContentsMargins(0, 0, 0, 0)
        wrapperLayout.setSpacing(0)
        wrapperLayout.addWidget(self._control_rail)
        wrapperLayout.addWidget(control_scroll)
        self._control_wrapper = control_wrapper

        splitter = QtWidgets.QSplitter(QtCore.Qt.Horizontal)
        splitter.addWidget(control_wrapper)
        splitter.addWidget(plot_container)
        splitter.setStretchFactor(0, 0)
        splitter.setStretchFactor(1, 1)
        splitter.setSizes([160, 1040])
        self._splitter = splitter

        central = QtWidgets.QWidget()
        centralLayout = QtWidgets.QVBoxLayout(central)
        centralLayout.setContentsMargins(0, 0, 0, 0)
        centralLayout.setSpacing(0)
        centralLayout.addWidget(splitter)
        self.setCentralWidget(central)

        with QtCore.QSignalBlocker(self.controlToggleBtn):
            self.controlToggleBtn.setChecked(self._controls_collapsed)
        self._update_control_toggle_icon(self._controls_collapsed)
        self._apply_control_panel_state(self._controls_collapsed)
        QtCore.QTimer.singleShot(0, lambda: self._apply_control_panel_state(self._controls_collapsed))
        self._update_annotation_controls_for_renderer()
        self._update_renderer_indicator()

    def _ensure_gpu_canvas_created(self) -> bool:
        if self._gpu_canvas is not None:
            return True
        try:
            self._gpu_canvas = VispyChannelCanvas()
        except Exception as exc:  # pragma: no cover - optional GPU path
            self._gpu_init_error = str(exc)
            self._gpu_canvas = None
            self._gpu_autoswitch_enabled = False
            self._gpu_failure_reason = str(exc)
            LOG.warning("GPU canvas unavailable: %s", exc)
            return False
        return True

    def _ensure_cpu_canvas(self) -> pg.GraphicsLayoutWidget:
        if self._cpu_plot_widget is None:
            widget = pg.GraphicsLayoutWidget()
            widget.setMinimumSize(0, 0)
            widget.setSizePolicy(
                QtWidgets.QSizePolicy.Expanding,
                QtWidgets.QSizePolicy.Expanding,
            )
            widget.ci.layout.setSpacing(0)
            widget.ci.layout.setContentsMargins(0, 0, 0, 0)

            self._hover_line = pg.InfiniteLine(angle=90, movable=False)
            self._hover_line.setZValue(1000)
            self._hover_line.setVisible(False)
            self._hover_line.setPen(
                pg.mkPen((240, 240, 240, 220), width=1.0, style=QtCore.Qt.DashLine)
            )
            self._hover_label_anchor = (0.0, 1.0)
            self._hover_label = pg.TextItem(anchor=self._hover_label_anchor)
            self._hover_label.setZValue(1001)
            self._hover_label.setColor((240, 240, 240))
            self._hover_label.setVisible(False)
            self._hover_plot = None

            scene = widget.scene()
            scene.sigMouseMoved.connect(self._update_hover_indicator)
            mouse_exited = getattr(scene, "sigMouseExited", None)
            if mouse_exited is not None:
                mouse_exited.connect(self._on_plot_scene_mouse_exited)

            self._cpu_plot_widget = widget
            self.plots = []
            self.curves = []
            self.channel_labels = []
            self._plot_viewport_filter_installed = False
        else:
            widget = self._cpu_plot_widget

        self._plot_viewport = widget.viewport()
        if self._plot_viewport is not None and not self._plot_viewport_filter_installed:
            self._plot_viewport.installEventFilter(self)
            self._plot_viewport_filter_installed = True

        self.plotLayout = widget
        self._ensure_plot_rows(self.loader.n_channels)
        self._configure_plots()
        return widget

    def _update_annotation_controls_for_renderer(self) -> None:
        widgets = [
            getattr(self, "annotationToggle", None),
            getattr(self, "annotationFocusOnly", None),
            getattr(self, "annotationPositionToggle", None),
        ]
        widgets = [w for w in widgets if w is not None]
        if self._use_gpu_canvas:
            note = "Annotation overlays are unavailable in GPU mode"
            for widget in widgets:
                self._annotation_control_states[widget] = widget.isEnabled()
                self._annotation_control_tooltips[widget] = widget.toolTip()
                widget.setEnabled(False)
                widget.setToolTip(note)
            rail_toggle = getattr(self, "railAnnotationBtn", None)
            if rail_toggle is not None:
                self._annotation_control_states[rail_toggle] = rail_toggle.isEnabled()
                self._annotation_control_tooltips[rail_toggle] = rail_toggle.toolTip()
                rail_toggle.setEnabled(False)
                rail_toggle.setToolTip(note)
        else:
            for widget in widgets:
                previous_enabled = self._annotation_control_states.pop(widget, widget.isEnabled())
                widget.setEnabled(previous_enabled)
                previous_tip = self._annotation_control_tooltips.pop(widget, "")
                if previous_tip:
                    widget.setToolTip(previous_tip)
            rail_toggle = getattr(self, "railAnnotationBtn", None)
            if rail_toggle is not None:
                previous_enabled = self._annotation_control_states.pop(
                    rail_toggle, rail_toggle.isEnabled()
                )
                rail_toggle.setEnabled(previous_enabled)
                previous_tip = self._annotation_control_tooltips.pop(rail_toggle, "")
                if previous_tip:
                    rail_toggle.setToolTip(previous_tip)
            self._annotation_control_states.clear()
            self._annotation_control_tooltips.clear()

    def _update_renderer_indicator(self) -> None:
        if self._renderer_badge is None:
            return
        if self._use_gpu_canvas:
            self._renderer_badge.setText("GPU")
            style = (
                "color: #d6e4ff; background-color: rgba(70, 122, 216, 0.4);"
                "padding: 2px 8px; border-radius: 8px; font-size: 11px; font-weight: 600;"
            )
            tooltip = "Active renderer: VisPy (GPU)"
        else:
            self._renderer_badge.setText("CPU")
            style = (
                "color: #f4d4aa; background-color: rgba(120, 86, 48, 0.45);"
                "padding: 2px 8px; border-radius: 8px; font-size: 11px; font-weight: 600;"
            )
            tooltip = "Active renderer: pyqtgraph (CPU)"
        self._renderer_badge.setStyleSheet(style)
        if self._gpu_failure_reason:
            tooltip += f"\nGPU unavailable: {self._gpu_failure_reason}"
        elif not self._gpu_autoswitch_enabled and not self._use_gpu_canvas and self._gpu_probe.reason:
            tooltip += f"\nGPU disabled: {self._gpu_probe.reason}"
        if self._gpu_last_vertex_count:
            tooltip += f"\nLast vertex load: {self._gpu_last_vertex_count:,} vertices"
        self._renderer_badge.setToolTip(tooltip)

    def _switch_to_gpu(self) -> bool:
        if self._use_gpu_canvas:
            return True
        if not self._gpu_autoswitch_enabled and not self._gpu_forced:
            return False
        if not self._ensure_gpu_canvas_created():
            return False
        if self._plot_scroll is None:
            return False
        self._gpu_switch_in_progress = True
        try:
            current = self._plot_scroll.widget()
            if current is not None and current is not self._gpu_canvas:
                current.setParent(None)
            self._plot_scroll.setWidget(self._gpu_canvas)
            self.plotLayout = self._gpu_canvas
            self._plot_viewport = self._gpu_canvas
            self._use_gpu_canvas = True
            self._config.canvas_backend = "vispy"
            self._gpu_failure_reason = None
            self._update_annotation_controls_for_renderer()
            self._configure_gpu_canvas()
            self._update_renderer_indicator()
            self._update_data_source_label()
            return True
        finally:
            self._gpu_switch_in_progress = False

    def _switch_to_cpu(self) -> bool:
        if not self._use_gpu_canvas:
            return True
        if self._plot_scroll is None:
            return False
        widget = self._ensure_cpu_canvas()
        self._gpu_switch_in_progress = True
        try:
            current = self._plot_scroll.widget()
            if current is not None and current is not widget:
                current.setParent(None)
            self._plot_scroll.setWidget(widget)
            self.plotLayout = widget
            self._plot_viewport = widget.viewport()
            self._use_gpu_canvas = False
            if not self._gpu_forced:
                self._config.canvas_backend = "pyqtgraph"
            self._sync_hover_overlay_target()
            self._update_annotation_controls_for_renderer()
            self._update_renderer_indicator()
            self._update_data_source_label()
            return True
        finally:
            self._gpu_switch_in_progress = False

    def _maybe_autoswitch_renderer(self, vertex_count: int) -> None:
        self._gpu_last_vertex_count = max(0, int(vertex_count))
        if not self._gpu_autoswitch_enabled or self._gpu_switch_in_progress:
            return
        if self._use_gpu_canvas:
            self._gpu_promote_counter = 0
            if self._gpu_forced:
                return
            if vertex_count <= self._gpu_vertex_demote_threshold:
                self._gpu_demote_counter += 1
            else:
                self._gpu_demote_counter = 0
            if self._gpu_demote_counter >= 2:
                if self._switch_to_cpu():
                    self._gpu_demote_counter = 0
        else:
            self._gpu_demote_counter = 0
            if vertex_count >= self._gpu_vertex_promote_threshold:
                self._gpu_promote_counter += 1
            else:
                self._gpu_promote_counter = 0
            if self._gpu_promote_counter >= 2:
                if self._switch_to_gpu():
                    self._gpu_promote_counter = 0

    @staticmethod
    def _make_vertex_payload(t_arr: np.ndarray, x_arr: np.ndarray) -> np.ndarray:
        if t_arr.size == 0 or x_arr.size == 0:
            return np.zeros((0, 2), dtype=np.float32)
        vertices = np.empty((t_arr.size, 2), dtype=np.float32)
        vertices[:, 0] = t_arr.astype(np.float32, copy=False)
        vertices[:, 1] = x_arr.astype(np.float32, copy=False)
        return vertices

    def _connect_signals(self):
        self.startSpin.valueChanged.connect(self._on_start_spin_changed)
        self.windowSpin.valueChanged.connect(self._on_duration_spin_changed)
        self.fileButton.clicked.connect(self._prompt_open_file)
        self.panLeftBtn.clicked.connect(lambda: self._pan_fraction(-0.25))
        self.panRightBtn.clicked.connect(lambda: self._pan_fraction(0.25))
        self.zoomInBtn.clicked.connect(lambda: self._zoom_factor(0.5))
        self.zoomOutBtn.clicked.connect(lambda: self._zoom_factor(2.0))
        self.fullViewBtn.clicked.connect(self._full_view)
        self.resetViewBtn.clicked.connect(self._reset_view)
        self.prefetchApplyBtn.clicked.connect(self._apply_prefetch_settings)
        self.prefetchSection.toggled.connect(self._on_prefetch_section_toggled)
        self.themeCombo.currentIndexChanged.connect(self._on_theme_changed)
        self.annotationToggle.toggled.connect(self._on_annotation_toggle)
        self.annotationFocusOnly.toggled.connect(self._on_annotation_focus_only_changed)
        self.annotationImportBtn.clicked.connect(self._prompt_import_annotations)
        self.eventChannelFilter.currentIndexChanged.connect(self._on_event_channel_changed)
        self.eventSearchEdit.textChanged.connect(self._on_event_search_changed)
        self.eventList.itemSelectionChanged.connect(self._on_event_selection_changed)
        self.eventList.itemDoubleClicked.connect(self._on_event_activated)
        self.eventPrevBtn.clicked.connect(lambda: self._step_event(-1))
        self.eventNextBtn.clicked.connect(lambda: self._step_event(1))
        self.controlToggleBtn.toggled.connect(self._on_control_toggle)
        self.panelCollapseBtn.clicked.connect(
            lambda: self._set_controls_collapsed(True, persist=True)
        )

        for channel, checkbox in self._annotation_channel_toggles.items():
            if checkbox is not None:
                checkbox.toggled.connect(
                    partial(self._on_annotation_channel_toggle, channel)
                )

        self._shortcuts: list[QtGui.QShortcut] = []
        self._shortcuts.append(QtGui.QShortcut(QtGui.QKeySequence(QtCore.Qt.Key_Left), self, activated=lambda: self._pan_fraction(-0.1)))
        self._shortcuts.append(QtGui.QShortcut(QtGui.QKeySequence(QtCore.Qt.Key_Right), self, activated=lambda: self._pan_fraction(0.1)))
        self._shortcuts.append(QtGui.QShortcut(QtGui.QKeySequence(QtCore.Qt.Key_Minus), self, activated=lambda: self._zoom_factor(2.0)))
        self._shortcuts.append(QtGui.QShortcut(QtGui.QKeySequence(QtCore.Qt.Key_Equal), self, activated=lambda: self._zoom_factor(0.5)))
        self._shortcuts.append(QtGui.QShortcut(QtGui.QKeySequence("F"), self, activated=self._full_view))
        self._shortcuts.append(QtGui.QShortcut(QtGui.QKeySequence("R"), self, activated=self._reset_view))
        self._shortcuts.append(
            QtGui.QShortcut(
                QtGui.QKeySequence("Ctrl+Shift+C"),
                self,
                activated=lambda: self._set_controls_collapsed(not self._controls_collapsed, persist=True),
            )
        )

    def _on_control_toggle(self, collapsed: bool) -> None:
        self._set_controls_collapsed(bool(collapsed), persist=True)

    def eventFilter(self, obj: QtCore.QObject, event: QtCore.QEvent) -> bool:
        if obj is self._plot_viewport and event.type() == QtCore.QEvent.Leave:
            self._hide_hover_indicator()
        return super().eventFilter(obj, event)

    def _set_controls_collapsed(self, collapsed: bool, *, persist: bool) -> None:
        collapsed = bool(collapsed)
        if self._controls_collapsed == collapsed:
            self._apply_control_panel_state(collapsed)
        else:
            self._controls_collapsed = collapsed
            self._apply_control_panel_state(collapsed)
        if persist:
            self._config.controls_collapsed = collapsed
            self._config.save()

    def _apply_control_panel_state(self, collapsed: bool) -> None:
        if self._control_wrapper is None or self._control_scroll is None or self._control_rail is None:
            return
        collapsed = bool(collapsed)
        self._control_scroll.setVisible(not collapsed)
        rail_width = self._control_rail.sizeHint().width()
        self._control_rail.setVisible(collapsed)
        self.controlToggleBtn.setVisible(collapsed)
        if self.panelCollapseBtn is not None:
            self.panelCollapseBtn.setVisible(not collapsed)
        panel_min = (
            self.controlPanel.minimumWidth() if hasattr(self, "controlPanel") else 200
        )
        panel_max = (
            self.controlPanel.maximumWidth() if hasattr(self, "controlPanel") else PANEL_MAX_WIDTH
        )
        if collapsed:
            self._control_wrapper.setMinimumWidth(rail_width)
            self._control_wrapper.setMaximumWidth(rail_width)
        else:
            # Let the splitter manage the live width; just bound the range.
            self._control_wrapper.setMinimumWidth(panel_min)
            self._control_wrapper.setMaximumWidth(panel_max)
            # Nudge the initial size toward a sensible value without locking it.
            scroll_hint = (
                self._control_scroll.sizeHint().width()
                if self._control_scroll is not None
                else panel_min
            )
            target = max(panel_min, min(scroll_hint, panel_max))
            # If the current width is far from target (e.g., after theme/layout change), push splitter sizes once.
            if self._splitter is not None:
                sizes = self._splitter.sizes()
                total = sum(sizes) or max(self.width(), panel_max + 600)
                first = int(target)
                second = max(1, total - first)
                self._splitter.setSizes([first, second])
        if self.controlToggleBtn.isChecked() != collapsed:
            with QtCore.QSignalBlocker(self.controlToggleBtn):
                self.controlToggleBtn.setChecked(collapsed)
        self._update_control_toggle_icon(collapsed)
        if self._splitter is not None:
            sizes = self._splitter.sizes()
            total = sum(sizes)
            if total <= 0:
                total = max(self.width(), rail_width + 600)
            if collapsed:
                first = rail_width
                second = max(1, total - first)
                self._splitter.setSizes([first, second])

    def _update_control_toggle_icon(self, collapsed: bool) -> None:
        arrow = QtCore.Qt.RightArrow if collapsed else QtCore.Qt.LeftArrow
        self.controlToggleBtn.setArrowType(arrow)
        self.controlToggleBtn.setToolTip("Expand controls" if collapsed else "Collapse controls")

    def _on_theme_changed(self, index: int) -> None:
        data = self.themeCombo.itemData(index)
        if not data:
            return
        self._apply_theme(str(data), persist=True)

    def _apply_theme(self, key: str, *, persist: bool) -> None:
        resolved_key = key if key in THEMES else DEFAULT_THEME
        theme = THEMES.get(resolved_key, THEMES[DEFAULT_THEME])
        self._active_theme_key = resolved_key
        self._theme = theme

        if hasattr(self, "themeCombo"):
            idx = self.themeCombo.findData(resolved_key)
            if idx >= 0 and self.themeCombo.currentIndex() != idx:
                with QtCore.QSignalBlocker(self.themeCombo):
                    self.themeCombo.setCurrentIndex(idx)

        self._config.theme = resolved_key

        pg.setConfigOption("background", theme.pg_background)
        pg.setConfigOption("foreground", theme.pg_foreground)

        self.setStyleSheet(theme.stylesheet)

        if self._use_gpu_canvas and self._gpu_canvas is not None:
            colors = theme.curve_colors or ("#5f8bff",)
            self._gpu_canvas.set_theme(
                background=theme.pg_background,
                curve_colors=colors,
                label_color=theme.pg_foreground,
            )
        else:
            self.plotLayout.setBackground(theme.pg_background)
            for plot in self.plots:
                for axis_name in ("bottom", "left"):
                    axis = plot.getAxis(axis_name)
                    if axis is not None:
                        pen = pg.mkPen(theme.pg_foreground)
                        axis.setPen(pen)
                        axis.setTextPen(theme.pg_foreground)

        if self.hypnogramPlot is not None:
            axis = self.hypnogramPlot.getAxis("bottom")
            if axis is not None:
                pen = pg.mkPen(theme.pg_foreground)
                axis.setPen(pen)
                axis.setTextPen(theme.pg_foreground)
        if self._hypnogram_outline is not None:
            outline_color = QtGui.QColor(theme.pg_foreground)
            outline_color.setAlpha(200)
            self._hypnogram_outline.setPen(pg.mkPen(outline_color, width=1.0))
        if self.hypnogramRegion is not None:
            brush_color = QtGui.QColor(theme.pg_foreground)
            brush_color.setAlpha(60)
            self.hypnogramRegion.setBrush(pg.mkBrush(brush_color))
            region_pen = pg.mkPen(theme.pg_foreground, width=1.0)
            for line in getattr(self.hypnogramRegion, "lines", ()):  # type: ignore[attr-defined]
                try:
                    line.setPen(region_pen)
                except AttributeError:
                    continue

        self.time_axis.setPen(pg.mkPen(theme.pg_foreground))
        self.time_axis.setTextPen(theme.pg_foreground)

        self._apply_curve_pens()
        self._refresh_channel_label_styles()
        self._update_theme_preview(resolved_key)

        if persist:
            self._write_persistent_state()

    def _curve_color(self, idx: int) -> str:
        colors = self._theme.curve_colors or ("#5f8bff",)
        return colors[idx % len(colors)]

    def _apply_curve_pens(self) -> None:
        if self._use_gpu_canvas and self._gpu_canvas is not None:
            for idx in range(self.loader.n_channels):
                color = self._curve_color(idx)
                self._gpu_canvas.set_curve_color(idx, color)
            return

        for idx, curve in enumerate(self.curves):
            color = self._curve_color(idx)
            curve.setPen(pg.mkPen(color, width=1.2))

    def _refresh_channel_label_styles(self) -> None:
        if self._use_gpu_canvas and self._gpu_canvas is not None:
            infos = getattr(self.loader, "info", [])
            for idx, meta in enumerate(infos):
                hidden = idx in self._hidden_channels
                self._gpu_canvas.set_channel_label(idx, self._format_label(meta, hidden=hidden))
            return

        if not self.channel_labels:
            return
        n = self.loader.n_channels
        for idx, label_item in enumerate(self.channel_labels):
            if idx >= n:
                continue
            meta = self.loader.info[idx]
            hidden = idx in self._hidden_channels
            label_item.setText(self._format_label(meta, hidden=hidden))

    def _update_theme_preview(self, key: str) -> None:
        if not hasattr(self, "themePreviewWidget"):
            return
        layout = self.themePreviewWidget.layout()
        if layout is None:
            return
        while layout.count():
            item = layout.takeAt(0)
            widget = item.widget()
            if widget is not None:
                widget.deleteLater()
        theme = THEMES.get(key, THEMES[DEFAULT_THEME])
        colors = theme.preview_colors or theme.curve_colors[:3]
        for color in colors:
            swatch = QtWidgets.QFrame()
            swatch.setFixedSize(18, 18)
            swatch.setStyleSheet(
                "QFrame { background-color: %s; border: 1px solid rgba(0, 0, 0, 70); border-radius: 4px; }"
                % color
            )
            layout.addWidget(swatch)
        layout.addStretch(1)
        self.themePreviewWidget.setVisible(bool(colors))

    def _init_overscan_worker(self):
        self._shutdown_overscan_worker()
        thread = QtCore.QThread(self)
        lod_ratio = float(getattr(self._config, "lod_envelope_ratio", 0.0) or 0.0)
        worker = _OverscanWorker(
            self.loader,
            lod_enabled=self._lod_enabled,
            lod_min_bin_multiple=self._lod_min_bin_multiple,
            lod_min_view_duration=self._lod_min_view_duration,
            lod_ratio=lod_ratio,
        )
        worker.moveToThread(thread)
        worker.finished.connect(self._handle_overscan_finished)
        worker.failed.connect(self._handle_overscan_failed)
        thread.finished.connect(worker.deleteLater)
        thread.start()
        self._overscan_thread = thread
        self._overscan_worker = worker
        self.overscanRequested.connect(worker.render)
        self._overscan_request_id = 0
        self._overscan_inflight = None
        self._current_tile_id = None

    def _shutdown_overscan_worker(self):
        thread = self._overscan_thread
        worker = self._overscan_worker
        self._overscan_thread = None
        self._overscan_worker = None
        if worker is not None:
            try:
                self.overscanRequested.disconnect(worker.render)
            except (TypeError, RuntimeError):
                pass
        if thread is not None:
            thread.quit()
            thread.wait()
        if worker is not None:
            try:
                worker.deleteLater()
            except RuntimeError:
                pass

    def _available_lod_durations(self, channel: int) -> tuple[float, ...]:
        durations: list[float] = []
        levels_fn = getattr(self.loader, "lod_levels", None)
        if callable(levels_fn):
            try:
                levels = levels_fn(channel)
            except Exception:
                levels = None
            if levels:
                if isinstance(levels, dict):
                    durations.extend(float(key) for key in levels.keys())
                else:
                    durations.extend(float(val) for val in levels)
        if not durations:
            durations_fn = getattr(self.loader, "lod_durations", None)
            if callable(durations_fn):
                try:
                    extra = durations_fn(channel)
                except Exception:
                    extra = None
                if extra:
                    durations.extend(float(val) for val in extra)
        filtered = [float(val) for val in durations if float(val) > 0.0]
        return tuple(sorted(filtered))

    def _expected_lod_duration_for_channel(
        self, channel: int, view_duration: float
    ) -> Optional[float]:
        if not self._lod_enabled:
            return None
        durations = self._available_lod_durations(channel)
        if not durations:
            return None
        return select_lod_duration(
            view_duration,
            durations,
            self._lod_min_bin_multiple,
            min_view_duration=self._lod_min_view_duration,
        )

    # ----- Behaviors -------------------------------------------------------

    def _refresh_limits(self):
        duration_cap = min(self._limits.duration_max, self.loader.duration_s)
        self.windowSpin.blockSignals(True)
        self.windowSpin.setRange(self._limits.duration_min, max(self._limits.duration_min, duration_cap))
        self.windowSpin.blockSignals(False)

        max_start = max(0.0, self.loader.duration_s - self._view_duration)
        self.startSpin.blockSignals(True)
        self.startSpin.setRange(0.0, max_start)
        self.startSpin.blockSignals(False)

    def _update_limits_from_loader(self):
        cap = getattr(self.loader, "max_window_s", self._limits.duration_max)
        if isinstance(self.loader, ZarrLoader):
            cap = max(float(cap), self.loader.duration_s)
        self._limits = WindowLimits(
            duration_min=self._limits.duration_min,
            duration_max=float(cap),
        )

    def _update_controls_from_state(self):
        self.startSpin.blockSignals(True)
        self.windowSpin.blockSignals(True)
        self.startSpin.setValue(self._view_start)
        self.windowSpin.setValue(self._view_duration)
        self.startSpin.blockSignals(False)
        self.windowSpin.blockSignals(False)

    def _update_viewbox_from_state(self):
        if self._use_gpu_canvas and self._gpu_canvas is not None:
            self._gpu_canvas.set_view(self._view_start, self._view_duration)
            return
        if not self._primary_plot:
            return
        self._updating_viewbox = True
        try:
            self._primary_plot.setXRange(
                self._view_start,
                self._view_start + self._view_duration,
                padding=0,
            )
        finally:
            self._updating_viewbox = False

    def _schedule_refresh(self):
        self._debounce_timer.start()

    def _on_start_spin_changed(self, value: float):
        self._set_view(float(value), self._view_duration, sender="controls")

    def _on_duration_spin_changed(self, value: float):
        self._set_view(self._view_start, float(value), sender="controls")

    @QtCore.Slot()
    def refresh(self):
        if hasattr(self, "_debounce_timer"):
            self._debounce_timer.stop()
        t0 = self._view_start
        duration = self._view_duration
        t1 = min(self.loader.duration_s, t0 + duration)

        pixels = self._estimate_pixels()
        tile = self._overscan_tile
        used_tile = tile is not None and tile.contains(t0, t1)

        if used_tile:
            tile_updated = self._prepare_tile(tile)
            if self._current_tile_id != tile.request_id or tile_updated:
                self._apply_tile_to_curves(tile)
        else:
            self._current_tile_id = None
            for i in range(self.loader.n_channels):
                if i in self._hidden_channels:
                    if self._use_gpu_canvas and self._gpu_canvas is not None:
                        self._gpu_canvas.clear_channel(i)
                    elif i < len(self.curves):
                        self.curves[i].setData([], [])
                    continue
                t, x = self.loader.read(i, t0, t1)
                if pixels and x.size > pixels * 2:
                    t, x = min_max_bins(t, x, pixels)
                if self._use_gpu_canvas and self._gpu_canvas is not None:
                    self._gpu_canvas.set_channel_data(i, t, x)
                elif i < len(self.curves):
                    self.curves[i].setData(t, x)

        self._update_viewbox_from_state()
        self._update_time_labels(t0, t1)

        if not used_tile and self._overscan_inflight is None:
            self._ensure_overscan_for_view()

        self._update_annotation_overlays(t0, t1)
        if not self._use_gpu_canvas:
            self._update_hypnogram(t0, t1)

    def _update_time_labels(self, t0, t1):
        tb = self.loader.timebase
        start_dt = tb.to_datetime(t0)
        end_dt = tb.to_datetime(t1)
        try:
            same_day = start_dt.date() == end_dt.date()
        except AttributeError:
            same_day = True
        if same_day:
            self.absoluteRange.setText(f"{start_dt:%Y-%m-%d %H:%M:%S} – {end_dt:%H:%M:%S}")
        else:
            self.absoluteRange.setText(
                f"{start_dt:%Y-%m-%d %H:%M:%S} – {end_dt:%Y-%m-%d %H:%M:%S}"
            )
        self.windowSummary.setText(f"Window: {t1 - t0:.1f} s")

    def _prompt_open_file(self):
        path, _ = QtWidgets.QFileDialog.getOpenFileName(
            self,
            caption="Open EDF file",
            filter="EDF Files (*.edf *.EDF);;All Files (*)",
        )
        if not path:
            return

        self._load_new_file(path)

    def _load_new_file(self, path: str):
        self._cleanup_ingest_thread(wait=True)
        self.ingestBar.hide()
        self.ingestBar.setValue(0)

        old_loader = self.loader
        old_path = getattr(old_loader, "path", None)
        same_path = old_path == path

        if same_path:
            old_loader.close()

        try:
            new_loader = self._create_loader_for_path(path)
        except Exception as exc:  # pragma: no cover - UI feedback
            QtWidgets.QMessageBox.critical(self, "Failed to open", str(exc))
            # attempt to restore previous loader if possible
            if old_path:
                try:
                    restored = type(old_loader)(old_path)
                except Exception:
                    pass
                else:
                    self.loader = restored
                    self._update_data_source_label()
            return

        if not same_path:
            old_loader.close()

        self.loader = new_loader
        if isinstance(self.loader, ZarrLoader):
            setattr(self.loader, "max_window_s", self.loader.duration_s)
        self._update_data_source_label()

        self.startSpin.blockSignals(True)
        self.windowSpin.blockSignals(True)
        try:
            self.time_axis.set_timebase(self.loader.timebase)
            if self.loader.timebase.start_dt is not None:
                self.time_axis.set_mode("absolute")
            self._update_limits_from_loader()
            self._view_start, self._view_duration = clamp_window(
                0.0,
                min(30.0, self.loader.duration_s),
                total=self.loader.duration_s,
                limits=self._limits,
            )
        finally:
            self.startSpin.blockSignals(False)
            self.windowSpin.blockSignals(False)

        self._ensure_plot_rows(self.loader.n_channels)
        self._configure_plots()
        self._refresh_limits()
        self._update_controls_from_state()
        self._invalidate_stage_curve_cache()
        self.refresh()
        self._manual_annotation_paths.clear()
        self._load_companion_annotations()
        self._overscan_tile = None
        self._overscan_inflight = None
        self._current_tile_id = None
        self._init_overscan_worker()
        self._ensure_overscan_for_view()
        self._start_zarr_ingest()
        self._prefetch.clear()
        self._schedule_prefetch()

    def _create_loader_for_path(self, path: str) -> object:
        candidate = Path(path)
        if candidate.is_dir() or candidate.suffix.lower() == ".zarr":
            return ZarrLoader(candidate, max_window_s=float("inf"))
        return EdfLoader(path)

    def _start_zarr_ingest(self):
        if isinstance(self.loader, ZarrLoader):
            return

        if not getattr(self.loader, "path", None):
            return

        zarr_path = resolve_output_path(self.loader.path)
        self._zarr_path = zarr_path

        if zarr_path.exists() and not zarr_path.is_dir():
            LOG.warning("Conflicting file at %s; attempting to remove", zarr_path)
            try:
                zarr_path.unlink()
            except Exception as exc:  # pragma: no cover - user-facing warning
                QtWidgets.QMessageBox.warning(
                    self,
                    "Zarr cache conflict",
                    f"Existing file blocks cache directory:\n{zarr_path}\n{exc}",
                )
                return

        if zarr_path.exists():
            self.ingestBar.hide()
            if not isinstance(self.loader, ZarrLoader):
                try:
                    self._pending_loader = ZarrLoader(zarr_path, max_window_s=float("inf"))
                except Exception:
                    self._pending_loader = None
                else:
                    QtCore.QTimer.singleShot(0, self._swap_in_pending_loader)
            else:
                self._update_data_source_label()
            return

        total_samples = sum(int(info.n_samples) for info in self.loader.info)
        self.ingestBar.setRange(0, max(1, total_samples))
        self.ingestBar.setValue(0)
        self.ingestBar.setFormat("Caching EDF → Zarr: %p%")
        self.ingestBar.show()

        self._ingest_thread = QtCore.QThread(self)
        self._ingest_worker = _ZarrIngestWorker(self.loader.path, zarr_path, loader=self.loader)
        self._ingest_worker.moveToThread(self._ingest_thread)
        self._ingest_thread.started.connect(self._ingest_worker.run)
        self._ingest_worker.progress.connect(self._handle_ingest_progress)
        self._ingest_worker.finished.connect(self._handle_ingest_finished)
        self._ingest_worker.failed.connect(self._handle_ingest_error)
        self._ingest_worker.finished.connect(self._ingest_thread.quit)
        self._ingest_worker.failed.connect(self._ingest_thread.quit)
        self._ingest_thread.finished.connect(self._cleanup_ingest_thread)
        self._ingest_thread.start()

    @QtCore.Slot(int, int)
    def _handle_ingest_progress(self, done: int, total: int):
        total = max(1, total)
        if self.ingestBar.maximum() != total:
            self.ingestBar.setRange(0, total)
        self.ingestBar.setValue(done)

    @QtCore.Slot(str)
    def _handle_ingest_finished(self, path: str):
        self.ingestBar.setValue(self.ingestBar.maximum())
        self.ingestBar.setFormat("Zarr cache ready ✓")
        QtCore.QTimer.singleShot(2000, self.ingestBar.hide)

        self._pending_loader = ZarrLoader(path, max_window_s=float("inf"))
        QtCore.QTimer.singleShot(0, self._swap_in_pending_loader)

    @QtCore.Slot(str)
    def _handle_ingest_error(self, message: str):
        self.ingestBar.setFormat("Zarr cache failed")
        QtWidgets.QMessageBox.warning(self, "Zarr ingest failed", message)
        QtCore.QTimer.singleShot(2000, self.ingestBar.hide)

    def _cleanup_ingest_thread(self, wait: bool = False):
        thread = self._ingest_thread
        worker = self._ingest_worker
        self._ingest_thread = None
        self._ingest_worker = None
        if worker is not None:
            worker.deleteLater()
        if thread is not None:
            if wait and thread.isRunning():
                thread.quit()
                thread.wait()
            if thread.isFinished():
                thread.deleteLater()

    @QtCore.Slot()
    def _swap_in_pending_loader(self):
        pending = self._pending_loader
        if pending is None:
            return

        self._pending_loader = None

        old_loader = self.loader
        carried_annotations = None
        if hasattr(old_loader, "annotations"):
            try:
                carried = old_loader.annotations()
            except Exception:
                carried = None
            else:
                if carried and getattr(carried, "size", 0):
                    carried_annotations = carried
        self.loader = pending
        if isinstance(self.loader, ZarrLoader):
            setattr(self.loader, "max_window_s", self.loader.duration_s)
            if carried_annotations is not None:
                try:
                    self.loader.set_annotations(carried_annotations)
                except Exception:
                    pass
        self._update_limits_from_loader()
        self._view_start, self._view_duration = clamp_window(
            self._view_start,
            self._view_duration,
            total=self.loader.duration_s,
            limits=self._limits,
        )

        self.time_axis.set_timebase(self.loader.timebase)
        if self.loader.timebase.start_dt is not None:
            self.time_axis.set_mode("absolute")

        self._ensure_plot_rows(self.loader.n_channels)
        self._configure_plots()
        self._refresh_limits()
        self._overscan_tile = None
        self._overscan_inflight = None
        self._current_tile_id = None
        self._init_overscan_worker()
        self._manual_annotation_paths.clear()
        self._invalidate_stage_curve_cache()
        self.refresh()
        self._load_companion_annotations()
        self._update_data_source_label()
        self._prefetch.clear()
        self._schedule_prefetch()
        self._ensure_overscan_for_view()

        if hasattr(old_loader, "close") and not isinstance(old_loader, ZarrLoader):
            old_loader.close()

    def _set_view(self, start: float, duration: float, *, sender: str | None = None):
        start_new, duration_new = clamp_window(
            start,
            duration,
            total=self.loader.duration_s,
            limits=self._limits,
        )
        if (
            abs(start_new - self._view_start) < 1e-6
            and abs(duration_new - self._view_duration) < 1e-6
        ):
            if sender == "controls":
                self._schedule_refresh()
            return

        self._view_start = start_new
        self._view_duration = duration_new
        self._refresh_limits()
        if sender != "controls":
            self._update_controls_from_state()
        if sender != "viewbox":
            self._update_viewbox_from_state()
        if sender != "hypnogram":
            self._update_hypnogram_region(
                self._view_start,
                self._view_start + self._view_duration,
            )
        self._schedule_refresh()
        self._schedule_prefetch()
        self._ensure_overscan_for_view()

    def _pan_fraction(self, fraction: float):
        delta = fraction * self._view_duration
        start, duration = pan_window(
            self._view_start,
            self._view_duration,
            delta=delta,
            total=self.loader.duration_s,
            limits=self._limits,
        )
        self._set_view(start, duration, sender="buttons")

    def _apply_prefetch_settings(self):
        tile = self.prefetchTileSpin.value()
        max_tiles = self.prefetchMaxTilesSpin.value()
        max_mb_val = self.prefetchMaxMbSpin.value()
        max_mb = max_mb_val if max_mb_val > 0 else None
        self._config.prefetch_tile_s = tile
        self._config.prefetch_max_tiles = max_tiles
        self._config.prefetch_max_mb = max_mb
        prefetch_service.configure(tile_duration=tile, max_tiles=max_tiles, max_mb=max_mb)
        if self._prefetch is not None:
            self._prefetch.stop()
        self._prefetch = prefetch_service.create_cache(
            self._fetch_tile, preview_fetch=self._fetch_tile_preview
        )
        self._prefetch.start()
        self._schedule_prefetch()
        self._config.save()

    def _on_prefetch_section_toggled(self, expanded: bool) -> None:
        self._config.prefetch_collapsed = not expanded
        self._config.save()

    def _on_annotation_toggle(self, checked: bool):
        self._annotations_enabled = bool(checked)
        self._invalidate_stage_curve_cache()
        self._update_annotation_overlays(
            self._view_start,
            min(self.loader.duration_s, self._view_start + self._view_duration),
        )
        self._update_hypnogram(
            self._view_start,
            min(self.loader.duration_s, self._view_start + self._view_duration),
        )

    def _on_annotation_focus_only_changed(self, checked: bool):
        self._write_persistent_state()
        self._update_annotation_overlays(
            self._view_start,
            min(self.loader.duration_s, self._view_start + self._view_duration),
        )

    def _write_persistent_state(self) -> None:
        if not hasattr(self, "annotationFocusOnly"):
            return
        self._config.annotation_focus_only = bool(self.annotationFocusOnly.isChecked())
        if hasattr(self, "themeCombo"):
            data = self.themeCombo.currentData()
            if isinstance(data, str):
                self._config.theme = data
        self._config.controls_collapsed = bool(self._controls_collapsed)
        self._config.save()

    def _schedule_prefetch(self):
        total = self.loader.duration_s
        for ch in range(self.loader.n_channels):
            if ch in self._hidden_channels:
                continue
            start = max(0.0, self._view_start - self._view_duration)
            start = min(start, total)
            duration = min(self._view_duration * 3, max(0.0, total - start))
            if duration <= 0:
                continue
            self._prefetch.prefetch_window(ch, start, duration)
    def _zoom_factor(self, factor: float):
        anchor = self._view_start + self._view_duration * 0.5
        start, duration = zoom_window(
            self._view_start,
            self._view_duration,
            factor=factor,
            anchor=anchor,
            total=self.loader.duration_s,
            limits=self._limits,
        )
        self._set_view(start, duration, sender="buttons")

    def _reset_view(self):
        duration = min(30.0, self.loader.duration_s)
        start, duration = clamp_window(
            0.0,
            duration,
            total=self.loader.duration_s,
            limits=self._limits,
        )
        self._set_view(start, duration, sender="buttons")

    def _schedule_prefetch(self):
        for ch in range(self.loader.n_channels):
            if ch in self._hidden_channels:
                continue
            start = max(0.0, self._view_start - self._view_duration)
            duration = self._view_duration * 3
            self._prefetch.prefetch_window(ch, start, duration)

    def _full_view(self):
        self._set_view(0.0, self.loader.duration_s, sender="buttons")

    def _fetch_tile(self, channel: int, start: float, end: float):
        loader = self.loader
        start, duration = clamp_window(start, end - start, total=loader.duration_s, limits=self._limits)
        result = loader.read(channel, start, start + duration)
        if isinstance(result, SignalChunk):
            return result.as_tuple()
        return result

    def _fetch_tile_preview(self, channel: int, start: float, end: float):
        loader = self.loader
        start, duration = clamp_window(start, end - start, total=loader.duration_s, limits=self._limits)
        if duration <= 0:
            empty = np.zeros(0, dtype=np.float64)
            return empty, empty.astype(np.float32)
        window_end = start + duration
        durations = self._available_lod_durations(channel)
        read_window = getattr(loader, "read_lod_window", None)
        if durations and callable(read_window):
            coarse = durations[-1]
            try:
                result = read_window(channel, start, window_end, coarse)
            except Exception:
                result = None
            else:
                chunk = None
                if isinstance(result, SignalChunk):
                    chunk = result
                elif result is not None:
                    data, bin_duration, start_bin = result
                    if getattr(data, "size", 0) > 0:
                        mins = np.asarray(data[:, 0], dtype=np.float32)
                        maxs = np.asarray(data[:, 1], dtype=np.float32)
                        t_vals, x_vals = envelope_to_series(
                            mins,
                            maxs,
                            bin_duration=float(bin_duration),
                            start_bin=int(start_bin),
                            window_start=start,
                            window_end=window_end,
                        )
                        if t_vals.size > 0:
                            chunk = chunk_from_arrays(
                                np.asarray(t_vals, dtype=np.float64),
                                np.asarray(x_vals, dtype=np.float32),
                            )
                if chunk is not None and chunk.x.size > 0:
                    return chunk.as_tuple()

        sample_cap = getattr(self._overscan_worker, "_preview_sample_cap", 2048)
        try:
            result = loader.read(
                channel,
                start,
                window_end,
                max_samples=int(sample_cap),
            )
        except TypeError:
            result = loader.read(channel, start, window_end)
        if isinstance(result, SignalChunk):
            return result.as_tuple()
        t_arr, x_arr = result
        return np.asarray(t_arr, dtype=np.float64), np.asarray(x_arr, dtype=np.float32)

    def _ensure_overscan_for_view(self):
        if self._overscan_worker is None or self.loader.n_channels == 0:
            return
        window_start = self._view_start
        window_end = min(self.loader.duration_s, window_start + self._view_duration)
        tile = self._overscan_tile
        if tile is not None and tile.contains(window_start, window_end):
            needs_refresh = False
            desired_cache: dict[int, Optional[float]] = {}
            for idx, tile_duration in enumerate(tile.lod_durations):
                if idx not in desired_cache:
                    desired_cache[idx] = self._expected_lod_duration_for_channel(
                        idx, self._view_duration
                    )
                desired = desired_cache[idx]
                if tile_duration is None and desired is None:
                    continue
                if tile_duration is None or desired is None:
                    needs_refresh = True
                    break
                if not math.isclose(
                    float(tile_duration), float(desired), rel_tol=1e-6, abs_tol=1e-6
                ):
                    needs_refresh = True
                    break
            if needs_refresh:
                self._request_overscan_tile(window_start, self._view_duration)
                self._update_tile_view_metadata(tile, window_start, self._view_duration)
                return
            ratio = 1.0
            if tile.view_duration > 0:
                ratio = self._view_duration / tile.view_duration
            if ratio < self._overscan_zoom_reuse_ratio:
                self._request_overscan_tile(window_start, self._view_duration)
                self._update_tile_view_metadata(tile, window_start, self._view_duration)
                return
            self._update_tile_view_metadata(tile, window_start, self._view_duration)
            return
        self._request_overscan_tile(window_start, self._view_duration)

    def _request_overscan_tile(self, window_start: float, window_duration: float):
        if self._overscan_worker is None or self.loader.n_channels == 0:
            return
        self._update_tile_view_metadata(self._overscan_tile, window_start, window_duration)
        start, end = self._compute_overscan_bounds(window_start, window_duration)
        if end <= start:
            return
        req_id = self._overscan_request_id + 1
        self._overscan_request_id = req_id
        self._overscan_inflight = req_id
        channels = tuple(range(self.loader.n_channels))
        request = _OverscanRequest(
            request_id=req_id,
            start=start,
            end=end,
            view_start=window_start,
            view_duration=window_duration,
            channel_indices=channels,
            max_samples=None,
        )
        self.overscanRequested.emit(request)

    def _compute_overscan_bounds(self, view_start: float, view_duration: float) -> tuple[float, float]:
        total = self.loader.duration_s
        left_desired = self._overscan_factor * view_duration
        right_desired = self._overscan_factor * view_duration
        left = min(left_desired, view_start)
        right = min(right_desired, max(0.0, total - (view_start + view_duration)))
        span = left + view_duration + right
        max_span = getattr(self.loader, "max_window_s", None)
        if max_span:
            max_span = float(max_span)
            if span > max_span:
                excess = span - max_span
                reduce_left = min(left, excess / 2.0)
                left -= reduce_left
                excess -= reduce_left
                if excess > 0:
                    right -= min(right, excess)
                left = max(left, 0.0)
                right = max(right, 0.0)
                span = left + view_duration + right
        start = max(0.0, view_start - left)
        end = min(total, view_start + view_duration + right)
        return start, end

    def _handle_overscan_finished(self, request_id: int, tile_obj):
        if not isinstance(tile_obj, _OverscanTile):
            return
        is_final = bool(getattr(tile_obj, "is_final", True))
        if request_id != self._overscan_request_id:
            return
        if is_final:
            self._overscan_inflight = None
        else:
            self._overscan_inflight = request_id
        self._overscan_tile = tile_obj
        self._update_tile_view_metadata(self._overscan_tile, self._view_start, self._view_duration)
        self._current_tile_id = None
        self._apply_tile_to_curves(tile_obj)
        self._schedule_refresh()

    def _update_tile_view_metadata(
        self, tile: _OverscanTile | None, view_start: float, view_duration: float
    ) -> None:
        if tile is None:
            return
        tile.view_start = view_start
        tile.view_duration = view_duration

    def _handle_overscan_failed(self, request_id: int, message: str):
        if request_id != self._overscan_request_id:
            return
        self._overscan_inflight = None
        LOG.warning("Overscan render failed: %s", message)
        self._update_annotation_overlays(
            self._view_start,
            min(self.loader.duration_s, self._view_start + self._view_duration),
        )

    # ----- Annotations -----------------------------------------------------

    def _load_companion_annotations(self):
        self._annotations_index = None
        self.annotationToggle.setEnabled(False)
        self.annotationFocusOnly.setEnabled(False)
        self._annotations_enabled = False
        self.stageSummaryLabel.setText("Stage: -- | Position: -- | Events: 0")
        self._clear_annotation_lines()
        self._clear_annotation_rects()
        self._populate_event_list(clear=True)
        self._update_annotation_channel_toggles()
        self._update_annotation_summary()
        self._invalidate_stage_curve_cache()

        path = getattr(self.loader, "path", None)
        t0 = self._view_start
        t1 = min(self.loader.duration_s, self._view_start + self._view_duration)
        if not path:
            self._update_hypnogram(t0, t1)
            return

        ann_sets: list[annotation_core.Annotations] = []
        found = annotation_core.discover_annotation_files(path)
        found.update(self._manual_annotation_paths)
        start_dt = getattr(getattr(self.loader, "timebase", None), "start_dt", None)

        loader_ann: annotation_core.Annotations | None = None
        if hasattr(self.loader, "annotations"):
            try:
                loader_ann = self.loader.annotations()
            except Exception as exc:  # pragma: no cover - defensive logging
                LOG.warning("Failed to load EDF+ annotations: %s", exc)
            else:
                if loader_ann.size:
                    ann_sets.append(loader_ann)

        events_path = found.get("events")
        if events_path:
            try:
                mapping = annotation_core.CsvEventMapping(default_channel="Events")
                ann_sets.append(
                    annotation_core.from_csv_events(events_path, mapping, start_dt=start_dt)
                )
            except Exception as exc:  # pragma: no cover - file parse issues logged
                LOG.warning("Failed to load events CSV %s: %s", events_path, exc)

        stages_path = found.get("stages")
        if stages_path:
            try:
                ann_sets.append(annotation_core.from_csv_stages(stages_path))
            except Exception as exc:  # pragma: no cover
                LOG.warning("Failed to load stage CSV %s: %s", stages_path, exc)

        positions_path = found.get("positions")
        if positions_path:
            try:
                ann_sets.append(annotation_core.from_csv_positions(positions_path))
            except Exception as exc:  # pragma: no cover
                LOG.warning("Failed to load position CSV %s: %s", positions_path, exc)

        if not ann_sets:
            self._update_hypnogram(t0, t1)
            return

        self._annotations_index = annotation_core.AnnotationIndex(ann_sets)
        self.annotationToggle.setEnabled(True)
        self._annotations_enabled = self.annotationToggle.isChecked()
        self._update_annotation_channel_toggles()
        self._rebuild_all_event_records()
        self._update_event_channel_options()
        self._reset_event_filters()
        self._populate_event_list()
        self._update_annotation_summary()
        self._update_annotation_overlays(
            self._view_start,
            min(self.loader.duration_s, self._view_start + self._view_duration),
        )
        self._update_hypnogram(t0, t1)

    def _stage_annotations(self) -> np.ndarray:
        if not self._annotations_index or self._annotations_index.is_empty():
            return np.zeros(0, dtype=annotation_core.ANNOT_DTYPE)
        if annotation_core.STAGE_CHANNEL in self._hidden_annotation_channels:
            return np.zeros(0, dtype=annotation_core.ANNOT_DTYPE)
        data = self._annotations_index.data
        if data.size == 0:
            return data
        mask = np.array(
            [str(chan) == annotation_core.STAGE_CHANNEL for chan in data["chan"]],
            dtype=bool,
        )
        return data[mask]

    def _position_annotations(self) -> np.ndarray:
        if not self._annotations_index or self._annotations_index.is_empty():
            return np.zeros(0, dtype=annotation_core.ANNOT_DTYPE)
        if annotation_core.POSITION_CHANNEL in self._hidden_annotation_channels:
            return np.zeros(0, dtype=annotation_core.ANNOT_DTYPE)
        data = self._annotations_index.data
        if data.size == 0:
            return data
        mask = np.array(
            [str(chan) == annotation_core.POSITION_CHANNEL for chan in data["chan"]],
            dtype=bool,
        )
        return data[mask]

    def _label_at_time(self, annotations: np.ndarray, timestamp: float) -> Optional[str]:
        if annotations.size == 0:
            return None
        starts = annotations["start_s"]
        idx = int(np.searchsorted(starts, timestamp, side="right") - 1)
        if idx < 0 or idx >= annotations.size:
            return None
        if float(annotations[idx]["end_s"]) <= timestamp:
            return None
        label = str(annotations[idx]["label"]).strip()
        return label or None

    def _current_stage_position_labels(self) -> tuple[Optional[str], Optional[str]]:
        center_time = self._view_start + self._view_duration * 0.5
        stage_label = self._label_at_time(self._stage_annotations(), center_time)
        position_label = self._label_at_time(self._position_annotations(), center_time)
        return stage_label, position_label

    def _compose_status_text(
        self,
        stage_label: Optional[str],
        position_label: Optional[str],
        events_summary: Optional[str],
    ) -> str:
        parts = [f"Stage: {stage_label or '--'}", f"Position: {position_label or '--'}"]
        if events_summary:
            parts.append(events_summary)
        return " | ".join(parts)

    def _prompt_import_annotations(self):
        options = QtWidgets.QFileDialog.Options()
        path, _ = QtWidgets.QFileDialog.getOpenFileName(
            self,
            "Import annotations",
            str(Path(self.loader.path).parent if getattr(self.loader, "path", None) else Path.cwd()),
            "CSV Files (*.csv);;All Files (*)",
            options=options,
        )
        if not path:
            return
        path_obj = Path(path)
        stem_upper = path_obj.stem.upper()
        if stem_upper.endswith("STAGE"):
            key = "stages"
        elif stem_upper.endswith("POSITION"):
            key = "positions"
        else:
            key = "events"
        self._manual_annotation_paths[key] = path_obj
        self._load_companion_annotations()

    def _schedule_event_filter_refresh(self):
        if self._event_filter_timer.isActive():
            self._event_filter_timer.stop()
        self._event_filter_timer.start()

    def _apply_event_filters(self):
        self._populate_event_list()

    def _on_event_channel_changed(self):
        data = self.eventChannelFilter.currentData()
        self._selected_event_channel = str(data) if data else None
        self._schedule_event_filter_refresh()

    def _on_event_search_changed(self, text: str):
        normalized = text.strip().lower()
        if normalized == self._event_label_filter:
            return
        self._event_label_filter = normalized
        self._schedule_event_filter_refresh()

    def _reset_event_filters(self):
        if self._event_filter_timer.isActive():
            self._event_filter_timer.stop()
        self._selected_event_channel = None
        self._event_label_filter = ""
        self.eventChannelFilter.blockSignals(True)
        self.eventChannelFilter.setCurrentIndex(0)
        self.eventChannelFilter.blockSignals(False)
        self.eventSearchEdit.blockSignals(True)
        self.eventSearchEdit.clear()
        self.eventSearchEdit.blockSignals(False)

    def _update_event_channel_options(self):
        channels = sorted({str(rec["chan"]) for rec in self._all_event_records if rec.get("chan")})
        current = self._selected_event_channel
        self.eventChannelFilter.blockSignals(True)
        self.eventChannelFilter.clear()
        self.eventChannelFilter.addItem("All channels", userData=None)
        for chan in channels:
            self.eventChannelFilter.addItem(chan, userData=chan)
        if current and current in channels:
            index = self.eventChannelFilter.findData(current)
            if index >= 0:
                self.eventChannelFilter.setCurrentIndex(index)
            else:
                self.eventChannelFilter.setCurrentIndex(0)
                self._selected_event_channel = None
        else:
            self.eventChannelFilter.setCurrentIndex(0)
            self._selected_event_channel = None
        self.eventChannelFilter.setEnabled(bool(self._all_event_records))
        self.eventChannelFilter.blockSignals(False)

    def _update_annotation_channel_toggles(self) -> None:
        if not self._annotation_channel_toggles:
            return

        available: set[str] = set()
        if self._annotations_index and not self._annotations_index.is_empty():
            available = {str(chan) for chan in self._annotations_index.channel_set}

        for channel, checkbox in self._annotation_channel_toggles.items():
            if checkbox is None:
                continue
            is_available = channel in available
            blocker = QtCore.QSignalBlocker(checkbox)
            checkbox.setEnabled(is_available)
            checkbox.setChecked(
                is_available and channel not in self._hidden_annotation_channels
            )
            del blocker

    def _event_count_summary(self) -> str:
        total = len(self._all_event_records)
        filtered = len(self._event_records)
        if total and filtered != total:
            return f"Events: {filtered}/{total}"
        return f"Events: {filtered}"

    def _update_annotation_summary(self):
        summary = self._event_count_summary()
        stage_label, position_label = self._current_stage_position_labels()
        self.stageSummaryLabel.setText(
            self._compose_status_text(stage_label, position_label, summary)
        )

    def _ensure_annotation_line_pool(self, count: int):
        if not self._primary_plot:
            return
        while len(self._annotation_lines) < count:
            line = pg.InfiniteLine(angle=90, pen=pg.mkPen("#ff9f1c", width=1.0))
            line.setVisible(False)
            self._primary_plot.addItem(line)
            self._annotation_lines.append(line)

    def _ensure_annotation_rect_pool(self, count: int):
        scene = self.plotLayout.scene()
        while len(self._annotation_rects) < count:
            rect_item = QtWidgets.QGraphicsRectItem()
            rect_item.setBrush(QtGui.QBrush(QtGui.QColor(255, 169, 77, 60)))
            rect_item.setPen(QtGui.QPen(QtCore.Qt.NoPen))
            rect_item.setZValue(-10)
            rect_item.setVisible(False)
            scene.addItem(rect_item)
            self._annotation_rects.append(rect_item)

    def _ensure_stage_label_pool(self, count: int):
        scene = self.plotLayout.scene()
        while len(self._stage_label_items) < count:
            label_item = QtWidgets.QGraphicsSimpleTextItem("")
            font = label_item.font()
            font.setBold(True)
            label_item.setFont(font)
            label_item.setZValue(-5)
            label_item.setVisible(False)
            scene.addItem(label_item)
            self._stage_label_items.append(label_item)

    def _stage_color_for_label(self, label: str) -> QtGui.QColor:
        return QtGui.QColor(STAGE_COLORS.get(label, DEFAULT_STAGE_COLOR))

    def _clear_stage_labels(self):
        for item in self._stage_label_items:
            item.setVisible(False)

    def _clear_annotation_lines(self):
        for line in self._annotation_lines:
            line.setVisible(False)
        self._clear_annotation_rects()
        self._clear_stage_labels()

    def _clear_annotation_rects(self):
        for rect in self._annotation_rects:
            rect.setVisible(False)

    def _dominant_position_for_segment(
        self,
        position_events: np.ndarray,
        start: float,
        end: float,
    ) -> Optional[str]:
        if position_events is None or getattr(position_events, "size", 0) == 0:
            return None
        mask = (position_events["start_s"] < end) & (position_events["end_s"] > start)
        if not np.any(mask):
            return None
        best_label: Optional[str] = None
        best_overlap = -1.0
        for entry in position_events[mask]:
            overlap_start = max(start, float(entry["start_s"]))
            overlap_end = min(end, float(entry["end_s"]))
            overlap = max(0.0, overlap_end - overlap_start)
            if overlap >= best_overlap:
                best_overlap = overlap
                best_label = str(entry["label"]) or None
        return best_label

    def _update_stage_labels(
        self,
        stage_events: np.ndarray,
        position_events: np.ndarray,
        t0: float,
        t1: float,
    ) -> None:
        if not self._primary_plot:
            self._clear_stage_labels()
            return
        if stage_events is None or getattr(stage_events, "size", 0) == 0:
            self._clear_stage_labels()
            return

        vb = self._primary_plot.getViewBox()
        if vb is None:
            self._clear_stage_labels()
            return

        scene_rect = self.plotLayout.ci.mapRectToScene(self.plotLayout.ci.boundingRect())
        if scene_rect is None:
            self._clear_stage_labels()
            return

        segments: list[tuple[float, float, str]] = []
        for ev in stage_events:
            start = max(float(ev["start_s"]), t0)
            end = min(float(ev["end_s"]), t1)
            if end <= start:
                continue
            label = str(ev["label"]) or "--"
            segments.append((start, end, label))

        if not segments:
            self._clear_stage_labels()
            return

        self._ensure_stage_label_pool(len(segments))

        for idx, (start, end, label) in enumerate(segments):
            label_item = self._stage_label_items[idx]
            pos_label = self._dominant_position_for_segment(position_events, start, end)
            text = f"{label} | {pos_label}" if pos_label else label
            label_item.setText(text)
            label_item.setBrush(QtGui.QBrush(self._stage_color_for_label(label)))

            p1 = vb.mapViewToScene(QtCore.QPointF(start, 0))
            p2 = vb.mapViewToScene(QtCore.QPointF(end, 0))
            x1, x2 = p1.x(), p2.x()
            left = min(x1, x2)
            width = max(2.0, abs(x2 - x1))

            text_rect = label_item.boundingRect()
            label_width = text_rect.width()
            label_height = text_rect.height()
            if width < label_width + 12:
                label_item.setVisible(False)
                continue
            x_mid = left + (width - label_width) * 0.5
            y_pos = scene_rect.bottom() - STAGE_TEXT_MARGIN - label_height * 0.5
            label_item.setPos(x_mid, y_pos)
            label_item.setVisible(True)

        for idx in range(len(segments), len(self._stage_label_items)):
            self._stage_label_items[idx].setVisible(False)

    def _set_annotation_channel_visible(
        self, channel: str, visible: bool, *, persist: bool = True
    ) -> None:
        key = str(channel).strip()
        if not key:
            return

        currently_visible = key not in self._hidden_annotation_channels
        if bool(visible) == currently_visible:
            return

        if visible:
            self._hidden_annotation_channels.discard(key)
        else:
            self._hidden_annotation_channels.add(key)

        if key == annotation_core.STAGE_CHANNEL:
            self._invalidate_stage_curve_cache()

        if persist:
            ordered = list(dict.fromkeys(self._config.hidden_annotation_channels))
            if visible:
                if key in ordered:
                    ordered.remove(key)
            else:
                if key not in ordered:
                    ordered.append(key)
            self._config.hidden_annotation_channels = tuple(ordered)
            self._config.save()

        self._update_annotation_channel_toggles()
        self._rebuild_all_event_records()
        self._update_event_channel_options()
        self._populate_event_list()
        self._update_annotation_summary()
        if self.loader is not None:
            self._update_annotation_overlays(
                self._view_start,
                min(self.loader.duration_s, self._view_start + self._view_duration),
            )
            self._update_hypnogram(
                self._view_start,
                min(self.loader.duration_s, self._view_start + self._view_duration),
            )

    def _on_annotation_channel_toggle(self, channel: str, checked: bool) -> None:
        self._set_annotation_channel_visible(channel, bool(checked))

    def _rebuild_all_event_records(self):
        self._all_event_records = []
        if not self._annotations_index or self._annotations_index.is_empty():
            return

        duration = getattr(self.loader, "duration_s", 0.0)
        events, ids = self._annotations_index.between(
            0.0,
            duration,
            channels=None,
            return_indices=True,
        )

        data = np.array(events, copy=False)
        ids = np.asarray(ids, dtype=int)
        if data.size == 0 or ids.size == 0:
            return

        hidden_channels = {str(ch) for ch in self._hidden_annotation_channels}
        if hidden_channels:
            mask = np.array(
                [str(chan) not in hidden_channels for chan in data["chan"]],
                dtype=bool,
            )
            data = data[mask]
            ids = ids[mask]
        if data.size == 0:
            return

        records: list[dict[str, float | str | int]] = []
        for entry, idx in zip(data, ids):
            start = float(entry["start_s"])
            end = float(entry["end_s"])
            records.append(
                {
                    "start": start,
                    "end": end,
                    "label": str(entry["label"]) or "event",
                    "chan": str(entry["chan"]) or "Events",
                    "id": int(idx),
                }
            )

        records.sort(key=lambda r: (r["start"], r["end"], r["label"]))
        self._all_event_records = records

    def _populate_event_list(self, clear: bool = False):
        self.eventList.blockSignals(True)
        self.eventList.clear()
        if clear or not self._annotations_index or self._annotations_index.is_empty():
            self.eventList.setEnabled(False)
            self.eventPrevBtn.setEnabled(False)
            self.eventNextBtn.setEnabled(False)
            self.annotationFocusOnly.setEnabled(False)
            self._all_event_records = []
            self._event_records = []
            self._current_event_index = -1
            self._current_event_id = None
            self.eventChannelFilter.blockSignals(True)
            self.eventChannelFilter.clear()
            self.eventChannelFilter.addItem("All channels", userData=None)
            self.eventChannelFilter.setEnabled(False)
            self.eventChannelFilter.blockSignals(False)
            self.eventSearchEdit.blockSignals(True)
            self.eventSearchEdit.clear()
            self.eventSearchEdit.setEnabled(False)
            self.eventSearchEdit.blockSignals(False)
            self.eventList.blockSignals(False)
            self._update_annotation_summary()
            return

        if not self._all_event_records:
            self.eventList.setEnabled(False)
            self.eventPrevBtn.setEnabled(False)
            self.eventNextBtn.setEnabled(False)
            self.annotationFocusOnly.setEnabled(False)
            self._event_records = []
            self._current_event_index = -1
            self._current_event_id = None
            self.eventChannelFilter.setEnabled(False)
            self.eventSearchEdit.setEnabled(False)
            self.eventList.blockSignals(False)
            self._update_annotation_summary()
            return

        channel_filter = self._selected_event_channel
        label_filter = self._event_label_filter
        previous_id = self._current_event_id
        filtered: list[dict[str, float | str | int]] = []
        restored_index = -1
        for record in self._all_event_records:
            if channel_filter and str(record.get("chan")) != channel_filter:
                continue
            if label_filter:
                label = str(record.get("label", "")).lower()
                if label_filter not in label:
                    continue
            idx = len(filtered)
            filtered.append(record)
            if previous_id is not None and int(record.get("id", -1)) == previous_id:
                restored_index = idx

        self._event_records = filtered
        total = len(filtered)
        self.eventList.setEnabled(total > 0)
        self.eventPrevBtn.setEnabled(total > 0)
        self.eventNextBtn.setEnabled(total > 0)
        self.annotationFocusOnly.setEnabled(total > 0)
        self.eventSearchEdit.setEnabled(bool(self._all_event_records))
        self.eventChannelFilter.setEnabled(bool(self._all_event_records))

        for rec in filtered:
            label = rec["label"]
            chan = rec["chan"]
            ts = self._format_clock(rec["start"])
            duration_s = rec["end"] - rec["start"]
            text = f"{ts} — {label} ({duration_s:.1f} s) [{chan}]"
            item = QtWidgets.QListWidgetItem(text)
            item.setData(QtCore.Qt.UserRole, rec)
            self.eventList.addItem(item)

        if restored_index >= 0:
            self.eventList.setCurrentRow(restored_index)
            self._current_event_index = restored_index
            self._current_event_id = previous_id
        else:
            self._current_event_index = -1
            self._current_event_id = None
            self.eventList.clearSelection()
        self.eventList.blockSignals(False)
        self._update_annotation_summary()

    def _format_clock(self, seconds: float) -> str:
        tb = getattr(self.loader, "timebase", None)
        if tb is not None and getattr(tb, "start_dt", None) is not None:
            try:
                dt = tb.to_datetime(seconds)
                return dt.strftime("%H:%M:%S")
            except Exception:
                pass
        hours = int(seconds // 3600)
        minutes = int((seconds % 3600) // 60)
        secs = int(seconds % 60)
        return f"{hours:02d}:{minutes:02d}:{secs:02d}"

    def _on_event_selection_changed(self):
        if not self._event_records:
            return
        row = self.eventList.currentRow()
        if row < 0 or row >= len(self._event_records):
            return
        self._jump_to_event(row, from_selection=True)

    def _on_event_activated(self, item: QtWidgets.QListWidgetItem):
        row = self.eventList.row(item)
        if row >= 0:
            self._jump_to_event(row, from_selection=True)

    def _step_event(self, delta: int):
        if not self._event_records:
            return
        if self._current_event_index == -1:
            index = 0 if delta >= 0 else len(self._event_records) - 1
        else:
            index = max(0, min(len(self._event_records) - 1, self._current_event_index + delta))
        self._jump_to_event(index)

    def _jump_to_event(self, index: int, *, from_selection: bool = False):
        if index < 0 or index >= len(self._event_records):
            return
        record = self._event_records[index]
        self._current_event_index = index
        self._current_event_id = record["id"]
        if not from_selection:
            self.eventList.blockSignals(True)
            self.eventList.setCurrentRow(index)
            self.eventList.blockSignals(False)

        event_start = float(record["start"])
        event_end = float(record["end"])
        duration = max(event_end - event_start, 0.0)
        view_start = event_start - max(0.0, (self._view_duration - duration) * 0.5)
        max_start = max(0.0, self.loader.duration_s - self._view_duration)
        view_start = max(0.0, min(view_start, max_start))
        self._set_view(view_start, self._view_duration, sender="events")

    def _color_for_event(self, label: str) -> QtGui.QColor:
        base = self._event_color_cache.get(label)
        if base is None:
            base = pg.intColor(len(self._event_color_cache), hues=16, values=200)
            self._event_color_cache[label] = base
        return QtGui.QColor(base)

    def _update_annotation_overlays(self, t0: float, t1: float):
        if self._use_gpu_canvas:
            summary = self._event_count_summary()
            stage_label, position_label = self._current_stage_position_labels()
            self.stageSummaryLabel.setText(
                self._compose_status_text(stage_label, position_label, summary)
            )
            return
        if not self._primary_plot:
            return
        if not self._annotations_index or self._annotations_index.is_empty():
            self._clear_annotation_lines()
            summary = self._event_count_summary()
            self.stageSummaryLabel.setText(
                self._compose_status_text(None, None, summary)
            )
            return

        if not self._annotations_enabled:
            self._clear_annotation_lines()
            summary = self._event_count_summary()
            stage_label, position_label = self._current_stage_position_labels()
            self.stageSummaryLabel.setText(
                self._compose_status_text(stage_label, position_label, summary)
            )
            return

        for line in self._annotation_lines:
            line.setVisible(False)

        hidden_channels = {str(ch) for ch in self._hidden_annotation_channels}
        event_channels = [
            c for c in self._annotations_index.channel_set if str(c) not in hidden_channels
        ]
        events, ids = self._annotations_index.between(
            t0,
            t1,
            channels=event_channels or None,
            return_indices=True,
        )

        focus_only_checkbox = getattr(self, "annotationFocusOnly", None)
        focus_only = bool(focus_only_checkbox and focus_only_checkbox.isChecked())
        selected_id = self._current_event_id

        events = np.array(events, copy=False)
        ids = np.asarray(ids, dtype=int)
        if focus_only:
            if selected_id is None or ids.size == 0:
                mask = np.zeros_like(ids, dtype=bool)
            else:
                mask = ids == int(selected_id)
            events = events[mask]
            ids = ids[mask]

        self._clear_annotation_rects()
        if events.size:
            self._ensure_annotation_rect_pool(len(events))
            scene_rect = self.plotLayout.ci.mapRectToScene(self.plotLayout.ci.boundingRect())
            vb = self._primary_plot.getViewBox()
            for idx, (ev, ev_id) in enumerate(zip(events, ids)):
                start = float(ev["start_s"])
                end = float(ev["end_s"])
                if end <= start:
                    end = start + 0.5
                p1 = vb.mapViewToScene(QtCore.QPointF(start, 0))
                p2 = vb.mapViewToScene(QtCore.QPointF(end, 0))
                x1, x2 = p1.x(), p2.x()
                rect = QtCore.QRectF(min(x1, x2), scene_rect.top(), max(2.0, abs(x2 - x1)), scene_rect.height())
                color = self._color_for_event(str(ev["label"]))
                color.setAlpha(140 if ev_id == selected_id else 70)
                brush = QtGui.QBrush(color)
                item = self._annotation_rects[idx]
                item.setRect(rect)
                item.setBrush(brush)
                duration = end - start
                item.setToolTip(f"{ev['label']} ({duration:.1f}s)")
                item.setVisible(True)
            for idx in range(len(events), len(self._annotation_rects)):
                self._annotation_rects[idx].setVisible(False)
        else:
            for idx in range(len(self._annotation_rects)):
                self._annotation_rects[idx].setVisible(False)

        if annotation_core.STAGE_CHANNEL in hidden_channels:
            stage_events = np.zeros(0, dtype=annotation_core.ANNOT_DTYPE)
        else:
            stage_events = self._annotations_index.between(
                t0, t1, channels=[annotation_core.STAGE_CHANNEL]
            )
            if isinstance(stage_events, tuple):
                stage_events = stage_events[0]
            stage_events = np.array(stage_events, copy=False)

        if annotation_core.POSITION_CHANNEL in hidden_channels:
            position_events = np.zeros(0, dtype=annotation_core.ANNOT_DTYPE)
        else:
            position_events = self._annotations_index.between(
                t0, t1, channels=[annotation_core.POSITION_CHANNEL]
            )
            if isinstance(position_events, tuple):
                position_events = position_events[0]
            position_events = np.array(position_events, copy=False)

        self._update_stage_labels(stage_events, position_events, t0, t1)

        stage_display = None
        if getattr(stage_events, "size", 0):
            counts = Counter(stage_events["label"])
            dominant, count = counts.most_common(1)[0]
            stage_display = f"{dominant} ({count})"

        position_display = None
        if getattr(position_events, "size", 0):
            p_counts = Counter(position_events["label"])
            pos_label, p_count = p_counts.most_common(1)[0]
            position_display = f"{pos_label} ({p_count})"

        summary = self._event_count_summary()
        include_summary = (not focus_only) or bool(events.size)
        self.stageSummaryLabel.setText(
            self._compose_status_text(
                stage_display,
                position_display,
                summary if include_summary else None,
            )
        )

    def _prepare_tile(self, tile: _OverscanTile) -> bool:
        pixels = self._estimate_pixels() or 0
        overscan_span = 2 * self._overscan_factor + 1
        budget = int(max(200, pixels * overscan_span * 2)) if pixels else 2000
        same_budget = tile.pixel_budget == budget

        if same_budget and tile.channel_data and tile.prepared_mask and all(tile.prepared_mask):
            return False

        changed = False
        prepared_series: list[tuple[np.ndarray, np.ndarray]] = []
        mask_len = len(tile.prepared_mask)
        want_vertices = self._use_gpu_canvas or self._gpu_autoswitch_enabled
        existing_vertices = tile.vertex_data if tile.vertex_data else []
        vertex_series: list[np.ndarray] = []

        for idx, raw in enumerate(tile.raw_channel_data):
            chunk = raw
            if not isinstance(chunk, SignalChunk):
                t_arr, x_arr = raw
                chunk = SignalChunk(
                    np.asarray(t_arr, dtype=np.float64),
                    np.asarray(x_arr, dtype=np.float32),
                )
                tile.raw_channel_data[idx] = chunk

            needs_prepare = not same_budget or idx >= mask_len or not tile.prepared_mask[idx]
            if not needs_prepare and idx < len(tile.channel_data):
                prepared_series.append(tile.channel_data[idx])
                if want_vertices:
                    if idx < len(existing_vertices):
                        vertex_series.append(existing_vertices[idx])
                    else:
                        t_prev, x_prev = tile.channel_data[idx]
                        vertex_series.append(self._make_vertex_payload(t_prev, x_prev))
                continue

            t_slice, x_slice = slice_and_decimate(chunk, None, tile.start, tile.end, budget)
            prepared_series.append((t_slice, x_slice))
            if want_vertices:
                vertex_series.append(self._make_vertex_payload(t_slice, x_slice))
            if idx < mask_len:
                tile.prepared_mask[idx] = True
            else:
                tile.prepared_mask.append(True)
                mask_len += 1
            changed = True

        tile.channel_data = prepared_series
        tile.pixel_budget = budget
        if want_vertices:
            tile.vertex_data = vertex_series
        else:
            tile.vertex_data = []
        if not tile.prepared_mask and prepared_series:
            tile.prepared_mask = [True] * len(prepared_series)
        return changed

    def _apply_tile_to_curves(self, tile: _OverscanTile) -> None:
        self._prepare_tile(tile)
        is_final = bool(getattr(tile, "is_final", True))

        if tile.vertex_data:
            visible_vertex_count = sum(
                verts.shape[0]
                for idx, verts in enumerate(tile.vertex_data)
                if idx not in self._hidden_channels
            )
        else:
            visible_vertex_count = sum(
                x_arr.size
                for idx, (_t_arr, x_arr) in enumerate(tile.channel_data)
                if idx not in self._hidden_channels
            )

        self._maybe_autoswitch_renderer(visible_vertex_count)

        if self._use_gpu_canvas and self._gpu_canvas is not None:
            vertices = tile.vertex_data
            if not vertices or len(vertices) < len(tile.channel_data):
                vertices = [
                    self._make_vertex_payload(t_arr, x_arr)
                    for (t_arr, x_arr) in tile.channel_data
                ]
                tile.vertex_data = vertices
            self._gpu_canvas.apply_tile_data(
                tile.request_id,
                tile.channel_data,
                vertices,
                self._hidden_channels,
                final=is_final,
            )
            self._current_tile_id = tile.request_id
            self._update_renderer_indicator()
            return

        for idx, series in enumerate(tile.channel_data):
            t_arr, x_arr = series
            if idx < len(self.curves):
                if idx in self._hidden_channels:
                    self.curves[idx].setData([], [])
                    continue
                if not is_final and x_arr.size == 0:
                    continue
                self.curves[idx].setData(t_arr, x_arr)
        self._current_tile_id = tile.request_id
        self._update_renderer_indicator()

    def closeEvent(self, event):
        self._cleanup_ingest_thread(wait=True)
        self._prefetch.stop()
        self._shutdown_overscan_worker()
        super().closeEvent(event)

    def _update_data_source_label(self):
        renderer = "GPU (VisPy)" if self._use_gpu_canvas else "CPU (pyqtgraph)"
        if isinstance(self.loader, ZarrLoader):
            self.sourceLabel.setText(f"Source: Zarr cache | Renderer: {renderer}")
            self.sourceLabel.setStyleSheet("color: #7fb57d; font-style: italic;")
        elif getattr(self.loader, "has_cache", None) and self.loader.has_cache():
            self.sourceLabel.setText(f"Source: EDF (RAM cache) | Renderer: {renderer}")
            self.sourceLabel.setStyleSheet("color: #d7c77b; font-style: italic;")
        else:
            self.sourceLabel.setText(f"Source: EDF (live) | Renderer: {renderer}")
            self.sourceLabel.setStyleSheet("color: #9ba9bf; font-style: italic;")

    def _maybe_build_int16_cache(self) -> None:
        cache_enabled = getattr(self._config, "int16_cache_enabled", False)
        if not cache_enabled:
            return

        build_fn = getattr(self.loader, "build_int16_cache", None)
        if build_fn is None:
            LOG.warning("Int16 cache requested but loader does not support it; skipping.")
            return

        limit_mb = float(getattr(self._config, "int16_cache_max_mb", 0.0) or 0.0)
        if limit_mb <= 0:
            LOG.warning("Int16 cache enabled but max_mb is <= 0; skipping cache build.")
            return

        try:
            size_bytes = self._estimate_source_bytes()
        except Exception as exc:  # pragma: no cover - defensive logging
            LOG.warning("Int16 cache skipped: failed to inspect EDF size (%s)", exc)
            return

        if size_bytes is None or size_bytes <= 0:
            LOG.warning("Int16 cache skipped: unable to estimate EDF size.")
            return

        max_bytes = int(limit_mb * 1024 * 1024)
        if size_bytes > max_bytes:
            LOG.warning(
                "Int16 cache skipped: EDF size %.1f MiB exceeds configured cap %.1f MiB.",
                size_bytes / (1024 * 1024),
                limit_mb,
            )
            return

        prefer_memmap = bool(getattr(self._config, "int16_cache_memmap", False))
        try:
            built = build_fn(limit_mb, prefer_memmap=prefer_memmap)
        except Exception as exc:  # pragma: no cover - log & continue without cache
            LOG.warning("Int16 cache build failed: %s", exc)
            return

        if not built:
            LOG.warning("Int16 cache skipped: loader declined to build within %.1f MiB cap.", limit_mb)

    def _estimate_source_bytes(self) -> int | None:
        path = getattr(self.loader, "path", None)
        if path:
            try:
                size = os.path.getsize(path)
            except OSError:
                size = 0
            if size > 0:
                return size

        info = getattr(self.loader, "info", None)
        if info is None:
            return None

        try:
            total_samples = sum(getattr(ch, "n_samples", 0) for ch in info)
        except TypeError:
            return None
        if total_samples <= 0:
            return None
        return int(total_samples * np.dtype(np.int16).itemsize)

    def _estimate_pixels(self) -> int:
        if self._use_gpu_canvas and self._gpu_canvas is not None:
            return max(0, self._gpu_canvas.estimate_pixels())
        if not self._primary_plot:
            return 0
        vb = self._primary_plot.getViewBox()
        if vb is None:
            return 0
        width = int(vb.width())
        return max(0, width)

    # ----- Plot helpers ------------------------------------------------------

    def _ensure_plot_rows(self, count: int):
        if self._use_gpu_canvas:
            return
        while len(self.plots) < count:
            idx = len(self.plots)
            label = self.plotLayout.addLabel(row=idx, col=0, text="", justify="right")
            self.channel_labels.append(label)

            plot = self.plotLayout.addPlot(row=idx, col=1)
            plot.showAxis("bottom", show=False)
            plot.showAxis("left", show=False)
            plot.showAxis("right", show=False)
            plot.showAxis("top", show=False)
            plot.setMenuEnabled(False)
            plot.setMouseEnabled(x=True, y=False)
            plot.showGrid(x=False, y=True, alpha=0.15)
            curve_color = self._curve_color(idx)
            curve = plot.plot([], [], pen=pg.mkPen(curve_color, width=1.2))
            curve.setClipToView(True)
            curve.setDownsampling(auto=True, method="peak")

            self.plots.append(plot)
            self.curves.append(curve)

    def _ensure_hypnogram_plot(self) -> None:
        if self._use_gpu_canvas:
            return
        row = len(self.plots)
        if self.hypnogramPlot is None:
            label = self.plotLayout.addLabel(row=row, col=0, text="Hypnogram", justify="right")
            self._hypnogram_label = label
            plot = self.plotLayout.addPlot(row=row, col=1)
            plot.setMenuEnabled(False)
            plot.setMouseEnabled(x=False, y=False)
            plot.hideButtons()
            plot.showAxis("left", show=False)
            plot.showAxis("right", show=False)
            plot.showAxis("top", show=False)
            vb = plot.getViewBox()
            if vb is not None:
                vb.enableAutoRange(x=False, y=False)
            plot.setMinimumHeight(72)
            plot.setXRange(self._view_start, self._view_start + self._view_duration, padding=0)
            outline = plot.plot([], [], pen=pg.mkPen("#f0f4ff", width=1.0))
            outline.setZValue(5)
            outline.setVisible(False)
            self._hypnogram_outline = outline

            region = pg.LinearRegionItem(
                values=(self._view_start, self._view_start + self._view_duration),
                movable=True,
            )
            region.setZValue(20)
            region.sigRegionChanged.connect(self._on_hypnogram_region_changed)
            plot.addItem(region)

            self.hypnogramPlot = plot
            self.hypnogramRegion = region
        else:
            try:
                self.plotLayout.removeItem(self.hypnogramPlot)
            except (KeyError, ValueError):
                pass
            if self._hypnogram_label is not None:
                try:
                    self.plotLayout.removeItem(self._hypnogram_label)
                except (KeyError, ValueError):
                    pass
            if self._hypnogram_label is not None:
                self.plotLayout.addItem(self._hypnogram_label, row=row, col=0)
            self.plotLayout.addItem(self.hypnogramPlot, row=row, col=1)

        self._update_hypnogram_bounds()
        self._update_hypnogram_region(
            self._view_start,
            self._view_start + self._view_duration,
            force=True,
        )

    def _update_hypnogram_axis(self) -> None:
        if self._use_gpu_canvas:
            return
        plot = self.hypnogramPlot
        if plot is None:
            return
        plot.setAxisItems({"bottom": self.time_axis})
        plot.showAxis("bottom", show=True)
        plot.showAxis("left", show=False)
        plot.showAxis("right", show=False)
        plot.showAxis("top", show=False)
        if self._primary_plot is not None:
            plot.setXLink(self._primary_plot)
        else:
            plot.setXLink(None)
        plot.setLimits(xMin=0.0, xMax=self.loader.duration_s)
        vb = plot.getViewBox()
        if vb is not None:
            vb.setMouseEnabled(x=False, y=False)
            vb.enableAutoRange(x=False, y=False)

    def _update_hypnogram_bounds(self) -> None:
        if self._use_gpu_canvas:
            return
        total = getattr(self.loader, "duration_s", None)
        region = self.hypnogramRegion
        if region is not None and total is not None:
            region.setBounds((0.0, float(total)))

    def _update_hypnogram_region(self, start: float, end: float, *, force: bool = False) -> None:
        if self._use_gpu_canvas:
            return
        region = self.hypnogramRegion
        if region is None:
            return
        total = float(getattr(self.loader, "duration_s", 0.0) or 0.0)
        start = max(0.0, min(start, total))
        end = max(start, min(end, total))
        current = region.getRegion()
        if not force and current and abs(current[0] - start) < 1e-6 and abs(current[1] - end) < 1e-6:
            return
        self._updating_hypnogram_region = True
        try:
            region.setRegion((start, end))
        finally:
            self._updating_hypnogram_region = False

    def _set_hypnogram_visible(self, visible: bool) -> None:
        if self._use_gpu_canvas:
            return
        plot = self.hypnogramPlot
        if plot is None:
            return
        plot.setVisible(visible)
        if self._hypnogram_label is not None:
            self._hypnogram_label.setVisible(visible)
        region = self.hypnogramRegion
        if region is not None:
            region.setVisible(visible)
        if not visible and self._hypnogram_outline is not None:
            self._hypnogram_outline.setVisible(False)
        if not visible:
            for item in self._hypnogram_fill_curves.values():
                item.setVisible(False)

    def _ensure_hypnogram_curves(
        self, labels: Sequence[str], colors: dict[str, QtGui.QColor]
    ) -> None:
        if self._use_gpu_canvas:
            return
        plot = self.hypnogramPlot
        if plot is None:
            return
        for label in labels:
            if label not in self._hypnogram_fill_curves:
                base_color = QtGui.QColor(colors.get(label, QtGui.QColor(DEFAULT_STAGE_COLOR)))
                fill_color = QtGui.QColor(base_color)
                fill_color.setAlpha(140)
                pen_color = QtGui.QColor(base_color)
                pen_color.setAlpha(200)
                item = pg.PlotDataItem()
                item.setZValue(-10)
                item.setPen(pg.mkPen(pen_color, width=1.0))
                item.setBrush(pg.mkBrush(fill_color))
                item.setVisible(False)
                plot.addItem(item)
                self._hypnogram_fill_curves[label] = item
        for label, item in list(self._hypnogram_fill_curves.items()):
            if label not in labels:
                item.clear()
                item.setVisible(False)

    def _invalidate_stage_curve_cache(self) -> None:
        self._stage_curve_cache = None

    def _stage_curve_data(self) -> dict[str, object]:
        if self._stage_curve_cache is not None:
            return self._stage_curve_cache

        stages = self._stage_annotations()
        if stages.size == 0:
            cache = {
                "step_x": np.zeros(0, dtype=float),
                "step_y": np.zeros(0, dtype=float),
                "label_data": {},
                "labels": [],
                "level_map": {},
                "colors": {},
                "max_level": -1,
            }
            self._stage_curve_cache = cache
            return cache

        stage_order: list[str] = []
        if self._annotations_index is not None:
            for meta in getattr(self._annotations_index, "sources", []):
                if not isinstance(meta, dict):
                    continue
                stage_map = meta.get("stage_map") if isinstance(meta, dict) else None
                if isinstance(stage_map, dict):
                    for value in stage_map.values():
                        label = str(value)
                        if label and label not in stage_order:
                            stage_order.append(label)

        for label in STAGE_COLORS:
            if label not in stage_order:
                stage_order.append(label)

        for raw_label in stages["label"]:
            label = str(raw_label)
            if label and label not in stage_order:
                stage_order.append(label)

        level_map = {label: idx for idx, label in enumerate(stage_order)}
        color_map = {label: QtGui.QColor(STAGE_COLORS.get(label, DEFAULT_STAGE_COLOR)) for label in stage_order}

        step_x: list[float] = []
        step_y: list[float] = []
        label_data: dict[str, dict[str, object]] = {}
        prev_end: float | None = None

        segments: list[dict[str, object]] = []
        for entry in stages:
            start = float(entry["start_s"])
            end = float(entry["end_s"])
            label = str(entry["label"])
            level = level_map[label]
            if prev_end is not None and start - prev_end > 1e-6:
                step_x.append(float("nan"))
                step_y.append(float("nan"))
            step_x.extend([start, end])
            step_y.extend([level, level])
            prev_end = end

            if segments and segments[-1]["label"] == label and abs(float(segments[-1]["end"]) - start) < 1e-6:
                segments[-1]["end"] = end
            else:
                segments.append({"start": start, "end": end, "label": label, "level": level})

        for segment in segments:
            label = str(segment["label"])
            level = int(segment["level"])
            payload = label_data.setdefault(
                label,
                {"x": [], "top": [], "fill": level - 0.45},
            )
            xs: list[float] = payload["x"]  # type: ignore[assignment]
            ys: list[float] = payload["top"]  # type: ignore[assignment]
            if xs:
                last_val = xs[-1]
                if not np.isnan(last_val) and float(segment["start"]) - last_val > 1e-6:
                    xs.append(float("nan"))
                    ys.append(float("nan"))
            xs.extend([float(segment["start"]), float(segment["end"])])
            top_value = level + 0.45
            ys.extend([top_value, top_value])

        for payload in label_data.values():
            payload["x"] = np.asarray(payload["x"], dtype=float)
            payload["top"] = np.asarray(payload["top"], dtype=float)

        cache = {
            "step_x": np.asarray(step_x, dtype=float),
            "step_y": np.asarray(step_y, dtype=float),
            "label_data": label_data,
            "labels": stage_order,
            "level_map": level_map,
            "colors": color_map,
            "max_level": max(level_map.values()) if level_map else -1,
        }
        self._stage_curve_cache = cache
        return cache

    def _update_hypnogram(self, t0: float, t1: float) -> None:
        plot = self.hypnogramPlot
        if plot is None:
            return
        has_stages = (
            self._annotations_enabled
            and self._annotations_index is not None
            and not self._annotations_index.is_empty()
            and annotation_core.STAGE_CHANNEL not in self._hidden_annotation_channels
        )
        if not has_stages:
            self._set_hypnogram_visible(False)
            self._update_hypnogram_region(t0, t1)
            return

        data = self._stage_curve_data()
        step_x = data["step_x"]
        step_y = data["step_y"]
        if step_x.size == 0:
            self._set_hypnogram_visible(False)
            self._update_hypnogram_region(t0, t1)
            return

        self._set_hypnogram_visible(True)
        self._ensure_hypnogram_curves(data["labels"], data["colors"])

        max_level = max(0, int(data.get("max_level", 0)))
        plot.setYRange(-0.6, max_level + 0.6, padding=0)
        plot.setLimits(yMin=-0.6, yMax=max_level + 0.6)

        if self._hypnogram_outline is not None:
            self._hypnogram_outline.setData(step_x, step_y, connect="finite")
            self._hypnogram_outline.setVisible(True)

        label_data: dict[str, dict[str, object]] = data["label_data"]
        for label, item in self._hypnogram_fill_curves.items():
            payload = label_data.get(label)
            if not payload:
                item.clear()
                item.setVisible(False)
                continue
            x_vals = payload.get("x")
            y_vals = payload.get("top")
            if isinstance(x_vals, np.ndarray) and isinstance(y_vals, np.ndarray) and x_vals.size:
                item.setData(x_vals, y_vals, connect="finite")
                fill_level = float(payload.get("fill", 0.0))
                item.setFillLevel(fill_level)
                item.setVisible(True)
            else:
                item.clear()
                item.setVisible(False)

        self._update_hypnogram_region(t0, t1)

    def _configure_plots(self):
        n = self.loader.n_channels
        # Trim hidden channels to valid range
        self._hidden_channels = {idx for idx in self._hidden_channels if 0 <= idx < n}
        self._sync_channel_controls()

        if self._use_gpu_canvas and self._gpu_canvas is not None:
            self._configure_gpu_canvas()
            self._primary_plot = None
            return

        old_primary = self._primary_plot
        self._ensure_plot_rows(n)

        # Reset previous primary axis if needed
        if self._primary_plot and self._primary_plot not in self.plots[:n]:
            self._primary_plot.setAxisItems({"bottom": pg.AxisItem(orientation="bottom")})
            self._primary_plot.showAxis("bottom", show=False)

        for idx, plot in enumerate(self.plots):
            active = idx < n
            if not active:
                plot.hide()
                self.channel_labels[idx].setText("")
                self.channel_labels[idx].setVisible(False)
                self.curves[idx].setData([], [])
                continue

            meta = self.loader.info[idx]
            visible = idx not in self._hidden_channels
            self._apply_channel_visible(
                idx,
                visible,
                sync_checkbox=False,
                persist=False,
            )

            self.curves[idx].setPen(pg.mkPen(self._curve_color(idx), width=1.2))
            plot.showAxis("bottom", show=False)

        if n == 0:
            self._primary_plot = None
            self._ensure_hypnogram_plot()
            self._update_hypnogram_axis()
            return

        new_primary = self.plots[n - 1]
        if self._primary_plot and self._primary_plot is not new_primary:
            self._primary_plot.setAxisItems({"bottom": pg.AxisItem(orientation="bottom")})
            self._primary_plot.showAxis("bottom", show=False)

        if old_primary and old_primary is not new_primary:
            for line in self._annotation_lines:
                try:
                    old_primary.removeItem(line)
                except Exception:
                    pass

        self._primary_plot = new_primary
        self._connect_primary_viewbox()

        self._ensure_hypnogram_plot()
        self._update_hypnogram_axis()

        if self._annotation_lines:
            for line in self._annotation_lines:
                new_primary.addItem(line)

        for idx, plot in enumerate(self.plots[:n]):
            if plot is new_primary:
                plot.setXLink(None)
            else:
                plot.showAxis("bottom", show=False)
                plot.setXLink(new_primary)

        for plot in self.plots[n:]:
            plot.setXLink(None)
            plot.showAxis("bottom", show=False)
            if plot.getAxis("bottom") is self.time_axis:
                plot.setAxisItems({"bottom": pg.AxisItem(orientation="bottom")})

        self._sync_hover_overlay_target()

    def _configure_gpu_canvas(self) -> None:
        if not (self._use_gpu_canvas and self._gpu_canvas is not None):
            return
        infos = getattr(self.loader, "info", [])
        hidden = {idx for idx in self._hidden_channels if 0 <= idx < len(infos)}
        self._gpu_canvas.configure_channels(infos=infos, hidden_indices=hidden)
        self._gpu_canvas.set_view(self._view_start, self._view_duration)
        theme = self._theme
        colors = theme.curve_colors or ("#5f8bff",)
        self._gpu_canvas.set_theme(
            background=theme.pg_background,
            curve_colors=colors,
            label_color=theme.pg_foreground,
        )
        self._gpu_canvas.set_hover_enabled(False)

    def _sync_channel_controls(self) -> None:
        if not hasattr(self, "channelSection"):
            return
        n = self.loader.n_channels
        self.channelSection.setVisible(n > 0)
        layout = getattr(self, "_channel_list_layout", None)
        if layout is None:
            return

        while len(self.channel_checkboxes) < n:
            checkbox = QtWidgets.QCheckBox()
            checkbox.setCursor(QtCore.Qt.PointingHandCursor)
            idx = len(self.channel_checkboxes)
            checkbox.toggled.connect(partial(self._on_channel_checkbox_toggled, idx))
            layout.insertWidget(max(0, layout.count() - 1), checkbox)
            self.channel_checkboxes.append(checkbox)

        while len(self.channel_checkboxes) > n:
            checkbox = self.channel_checkboxes.pop()
            checkbox.hide()
            checkbox.deleteLater()

        hidden = self._hidden_channels
        for idx, checkbox in enumerate(self.channel_checkboxes):
            meta = self.loader.info[idx]
            label = meta.name
            if getattr(meta, "unit", ""):
                label = f"{label} [{meta.unit}]"
            checkbox.blockSignals(True)
            checkbox.setText(label)
            checkbox.setChecked(idx not in hidden)
            checkbox.blockSignals(False)

    def _apply_channel_visible(
        self,
        idx: int,
        visible: bool,
        *,
        sync_checkbox: bool,
        persist: bool,
    ) -> None:
        if self._use_gpu_canvas and self._gpu_canvas is not None:
            n = self.loader.n_channels
            if idx >= n:
                self._hidden_channels.discard(idx)
                return
            meta = self.loader.info[idx]
            if visible:
                self._hidden_channels.discard(idx)
            else:
                self._hidden_channels.add(idx)
                self._gpu_canvas.clear_channel(idx)
            self._gpu_canvas.set_channel_visibility(idx, visible)
            self._gpu_canvas.set_channel_label(idx, self._format_label(meta, hidden=not visible))
            if sync_checkbox and idx < len(self.channel_checkboxes):
                checkbox = self.channel_checkboxes[idx]
                checkbox.blockSignals(True)
                checkbox.setChecked(visible)
                checkbox.blockSignals(False)
            if persist:
                self._config.hidden_channels = tuple(sorted(self._hidden_channels))
                self._config.save()
            return
        if idx >= len(self.plots):
            return

        n = self.loader.n_channels
        plot = self.plots[idx]
        label_item = self.channel_labels[idx]
        curve = self.curves[idx]
        meta = self.loader.info[idx] if idx < n else None

        if idx >= n:
            plot.hide()
            label_item.setVisible(False)
            curve.setData([], [])
            self._hidden_channels.discard(idx)
            return

        if visible:
            plot.show()
            self._hidden_channels.discard(idx)
        else:
            plot.hide()
            self._hidden_channels.add(idx)
            curve.setData([], [])

        if meta is not None:
            label_item.setVisible(visible)
            label_item.setText(self._format_label(meta, hidden=not visible))

        if sync_checkbox and idx < len(self.channel_checkboxes):
            checkbox = self.channel_checkboxes[idx]
            checkbox.blockSignals(True)
            checkbox.setChecked(visible)
            checkbox.blockSignals(False)

        if persist:
            self._config.hidden_channels = tuple(sorted(self._hidden_channels))
            self._config.save()

    def _attach_hover_overlay(self, plot: pg.PlotItem | None) -> None:
        if self._use_gpu_canvas:
            return
        if self._hover_line is None or self._hover_label is None:
            return
        if plot is self._hover_plot:
            return
        if self._hover_plot is not None:
            try:
                self._hover_plot.removeItem(self._hover_line)
            except Exception:
                pass
            try:
                self._hover_plot.removeItem(self._hover_label)
            except Exception:
                pass
        self._hover_plot = plot
        if plot is not None:
            plot.addItem(self._hover_line, ignoreBounds=True)
            plot.addItem(self._hover_label, ignoreBounds=True)

    def _sync_hover_overlay_target(self) -> None:
        if self._use_gpu_canvas:
            return
        if self._hover_line is None or self._hover_label is None:
            return
        plot = self._hover_plot
        if plot is None:
            return
        if plot not in self.plots[: self.loader.n_channels] or not plot.isVisible():
            self._hide_hover_indicator(detach=True)
            return
        target_vb = plot.getViewBox()
        get_viewbox = getattr(self._hover_line, "getViewBox", None)
        line_vb = get_viewbox() if callable(get_viewbox) else None
        if target_vb is not None and line_vb is not target_vb:
            self._attach_hover_overlay(plot)

    def _hide_hover_indicator(self, *, detach: bool = False) -> None:
        if self._use_gpu_canvas:
            return
        if self._hover_line is not None:
            self._hover_line.setVisible(False)
        if self._hover_label is not None:
            self._hover_label.setVisible(False)
        if detach:
            self._attach_hover_overlay(None)

    @QtCore.Slot()
    def _on_plot_scene_mouse_exited(self) -> None:
        if self._use_gpu_canvas:
            return
        self._hide_hover_indicator()

    @QtCore.Slot(QtCore.QPointF)
    def _update_hover_indicator(self, scene_pos: QtCore.QPointF) -> None:
        if self._use_gpu_canvas:
            return
        if self._hover_line is None or self._hover_label is None:
            return
        if self._view_duration > 300 or self._primary_plot is None:
            self._hide_hover_indicator(detach=True)
            return

        active_plot: pg.PlotItem | None = None
        active_idx: int | None = None
        for idx, plot in enumerate(self.plots[: self.loader.n_channels]):
            if idx in self._hidden_channels:
                continue
            if not plot.isVisible():
                continue
            vb = plot.vb if hasattr(plot, "vb") else plot.getViewBox()
            if vb is None:
                continue
            if not vb.sceneBoundingRect().contains(scene_pos):
                continue
            active_plot = plot
            active_idx = idx
            break

        if active_plot is None or active_idx is None:
            self._hide_hover_indicator(detach=True)
            return

        vb = active_plot.vb if hasattr(active_plot, "vb") else active_plot.getViewBox()
        if vb is None:
            self._hide_hover_indicator(detach=True)
            return

        view_point = vb.mapSceneToView(scene_pos)
        t_val = float(view_point.x())
        curve = self.curves[active_idx]
        sample = _sample_at_time(curve, t_val)
        if sample is None:
            self._hide_hover_indicator(detach=True)
            return

        sample_time, sample_value = sample
        meta = self.loader.info[active_idx]
        unit = getattr(meta, "unit", "") or ""
        value_text = f"{sample_value:.3f}"
        if unit:
            value_text = f"{value_text} {unit}"

        self._attach_hover_overlay(active_plot)
        self._hover_line.setValue(sample_time)
        self._hover_line.setVisible(True)

        y_min, y_max = vb.viewRange()[1]
        anchor_y = 1.0
        span = abs(y_max - y_min)
        if span > 0 and (y_max - sample_value) < 0.1 * span:
            anchor_y = 0.0
        new_anchor = (0.0, anchor_y)
        if new_anchor != self._hover_label_anchor:
            self._hover_label.setAnchor(new_anchor)
            self._hover_label_anchor = new_anchor
        self._hover_label.setText(value_text)
        self._hover_label.setPos(sample_time, sample_value)
        self._hover_label.setVisible(True)

    def _on_channel_checkbox_toggled(self, idx: int, checked: bool) -> None:
        self._set_channel_visible(idx, bool(checked))

    @QtCore.Slot(int, bool)
    def _set_channel_visible(self, idx: int, visible: bool) -> None:
        self._apply_channel_visible(idx, bool(visible), sync_checkbox=True, persist=True)
        self.refresh()

    def _format_label(self, meta, *, hidden: bool = False) -> str:
        unit = f" [{meta.unit}]" if getattr(meta, "unit", "") else ""
        text = f"{meta.name}{unit}"
        if hidden:
            text = f"{text} (hidden)"

        if self._use_gpu_canvas and self._gpu_canvas is not None:
            return text

        theme = getattr(self, "_theme", THEMES[DEFAULT_THEME])
        if hidden:
            color = theme.channel_label_hidden
            extra = "font-style: italic; opacity:0.7;"
        else:
            color = theme.channel_label_active
            extra = "font-weight:600;"
        return (
            "<span style='color:" + color + ";" + extra + "font-size:11pt;padding-right:12px;'>"
            f"{text}"
            "</span>"
        )

    def _auto_hide_annotation_channels(self) -> None:
        info = getattr(self.loader, "info", None)
        if not info:
            return
        for idx, meta in enumerate(info):
            name = getattr(meta, "name", "")
            if not name:
                continue
            lowered = str(name).strip().lower()
            if not lowered:
                continue
            sanitized = re.sub(r"[^a-z0-9]", "", lowered)
            tokens = [tok for tok in re.split(r"[^a-z0-9]+", lowered) if tok]
            token_set = set(tokens)

            stage_hit = (
                "hypnogram" in token_set
                or ("sleep" in token_set and "stage" in token_set)
                or sanitized in {"stage", "stages", "sleepstage", "sleepstages"}
            )
            position_hit = (
                ("body" in token_set and "position" in token_set)
                or "posture" in token_set
                or sanitized in {"bodyposition", "bodypos", "positionbody"}
            )

            if stage_hit or position_hit:
                self._hidden_channels.add(idx)

    def _connect_primary_viewbox(self):
        if self._use_gpu_canvas:
            return
        if self._primary_viewbox is not None:
            try:
                self._primary_viewbox.sigXRangeChanged.disconnect(self._on_viewbox_range)
            except (TypeError, RuntimeError):
                pass
        self._primary_viewbox = None
        if self._primary_plot is None:
            return
        vb = self._primary_plot.getViewBox()
        if vb is None:
            return
        self._primary_viewbox = vb
        vb.sigXRangeChanged.connect(self._on_viewbox_range)
        vb.setMouseEnabled(x=True, y=False)
        vb.enableAutoRange(y=True)
        self._update_viewbox_from_state()

    def _on_viewbox_range(self, viewbox, xrange):
        if self._use_gpu_canvas:
            return
        if viewbox is not self._primary_viewbox or self._updating_viewbox:
            return
        if not xrange or len(xrange) != 2:
            return
        start = float(xrange[0])
        end = float(xrange[1])
        duration = max(self._limits.duration_min, end - start)
        self._set_view(start, duration, sender="viewbox")

    @QtCore.Slot()
    def _on_hypnogram_region_changed(self):
        if self._updating_hypnogram_region or self.hypnogramRegion is None:
            return
        region = self.hypnogramRegion.getRegion()
        if not region or len(region) != 2:
            return
        start, end = region
        duration = max(self._limits.duration_min, end - start)
        self._set_view(start, duration, sender="hypnogram")<|MERGE_RESOLUTION|>--- conflicted
+++ resolved
@@ -115,11 +115,7 @@
     raw_channel_data: list[SignalChunk]
     channel_data: list[tuple[np.ndarray, np.ndarray]]
     vertex_data: list[np.ndarray] = field(default_factory=list)
-<<<<<<< HEAD
-    max_samples: Optional[int] = None
-=======
     max_samples: Optional[int]
->>>>>>> fe0d799c
     pixel_budget: Optional[int] = None
     prepared_mask: list[bool] = field(default_factory=list)
     lod_durations: list[Optional[float]] = field(default_factory=list)
