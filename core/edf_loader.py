# core/edf_loader.py
from dataclasses import dataclass
from datetime import datetime
from typing import Dict, List, Tuple
import math
import threading
import numpy as np
import pyedflib

from core.int16_cache import Int16Cache, build_int16_cache as _build_int16_cache
from core.timebase import Timebase
from core import annotations as annotations_core
from core.overscan import SignalChunk, chunk_from_arrays, chunk_from_envelope

@dataclass
class ChannelInfo:
    name: str
    fs: float
    n_samples: int
    unit: str
    raw_index: int

class EdfLoader:
    def __init__(self, path: str, *, max_window_s: float = 120.0):
        if max_window_s <= 0:
            raise ValueError("max_window_s must be positive")
        self.path = path
        self._r = pyedflib.EdfReader(path)
        self._lock = threading.RLock()
        self.max_window_s = float(max_window_s)
        self.duration_s = float(self._r.file_duration)
        self.start_dt: datetime = self._r.getStartdatetime()
        (
            self.channels,
            self._fs,
            self._ns,
            self.info,
            self._channel_map,
        ) = self._build_channel_metadata()
        self.n_channels = len(self.channels)
        self.timebase = Timebase(self.start_dt, self.duration_s)
        self._cache: Int16Cache | None = None
        self._scratch_float32: Dict[int, np.ndarray] = {}
        self._annotations: annotations_core.Annotations | None = None

    def _build_channel_metadata(
        self,
    ) -> Tuple[List[str], List[float], List[int], List[ChannelInfo], Tuple[int, ...]]:
        labels = self._r.getSignalLabels()
        ns = self._r.getNSamples()
        units = [self._r.getPhysicalDimension(i) for i in range(self._r.signals_in_file)]
        selected_labels: List[str] = []
        fs_list: List[float] = []
        ns_list: List[int] = []
        info_list: List[ChannelInfo] = []
        channel_map: List[int] = []

        for raw_idx in range(self._r.signals_in_file):
            fs = float(self._r.getSampleFrequency(raw_idx))
            n_samples = int(ns[raw_idx])
            if fs <= 0 or n_samples <= 0:
                continue
            channel_map.append(raw_idx)
            selected_labels.append(labels[raw_idx])
            fs_list.append(fs)
            ns_list.append(n_samples)
            info_list.append(
                ChannelInfo(
                    labels[raw_idx],
                    fs,
                    n_samples,
                    units[raw_idx],
                    raw_idx,
                )
            )

        return selected_labels, fs_list, ns_list, info_list, tuple(channel_map)

    def fs(self, i: int) -> float:
        return self._fs[i]

    def has_cache(self) -> bool:
        return self._cache is not None

    def cache_bytes(self) -> int:
        cache = self._cache
        return cache.total_bytes if cache is not None else 0

    def lod_levels(self, i: int) -> list[float]:
        cache = self._cache
        if cache is None:
            return []
        raw_idx = self._channel_map[i]
        try:
            return cache.lod_levels(raw_idx)
        except IndexError:
            return []

    def build_int16_cache(self, max_mb: float, prefer_memmap: bool = True) -> bool:
        max_bytes = int(max(0.0, float(max_mb)) * 1024 * 1024)
        with self._lock:
            cache = _build_int16_cache(
                self._r,
                max_bytes=max_bytes,
                prefer_memmap=prefer_memmap,
                memmap_dir=None,
            )
            if cache is None:
                return False
            if cache.total_bytes > max_bytes and max_bytes > 0:
                return False
            self._cache = cache
            self._scratch_float32.clear()
            return True

<<<<<<< HEAD
    def read_lod_window(
        self,
        i: int,
        t0: float,
        t1: float,
        duration_s: float,
    ) -> tuple[np.ndarray, float, int]:
        cache = self._cache
        if cache is None:
            raise KeyError("LOD envelopes unavailable; build int16 cache first")
        raw_idx = self._channel_map[i]
        level = cache.lod_level(raw_idx, duration_s)
        if level.data.size == 0:
            return level.data[:0], level.duration_s, 0

        t0_c, t1_c = self.timebase.clamp_window(t0, t1)
        t1_c = min(t1_c, t0_c + self.max_window_s)
        if t1_c <= t0_c:
            return level.data[:0], level.duration_s, 0

        bin_duration = float(level.duration_s)
        if bin_duration <= 0:
            raise ValueError("LOD bin duration must be positive")

        total_bins = level.data.shape[0]
        start_bin = max(0, int(math.floor(t0_c / bin_duration)))
        end_bin = int(math.ceil(t1_c / bin_duration))
        if end_bin <= start_bin:
            return level.data[:0], bin_duration, start_bin
        start_bin = min(start_bin, total_bins)
        end_bin = min(max(start_bin, end_bin), total_bins)
        return level.slice(start_bin, end_bin), bin_duration, start_bin

    def read(self, i: int, t0: float, t1: float):
=======
    def read(self, i: int, t0: float, t1: float) -> SignalChunk:
>>>>>>> 72b74f5f
        raw_idx = self._channel_map[i]
        fs = self._fs[i]
        with self._lock:
            t0_c, t1_c = self.timebase.clamp_window(t0, t1)
            t1_c = min(t0_c + self.max_window_s, t1_c)
            s0, n = Timebase.sec_to_idx(t0_c, t1_c, fs)
            total = self._ns[i]
            if s0 >= total:
                empty_t = np.zeros(0, dtype=float)
                empty_x = np.zeros(0, dtype=np.float32)
                return chunk_from_arrays(empty_t, empty_x)
            n = min(n, max(0, total - s0))
            if n <= 0:
                empty_t = np.zeros(0, dtype=float)
                empty_x = np.zeros(0, dtype=np.float32)
                return chunk_from_arrays(empty_t, empty_x)
            cache = self._cache
            if cache is not None:
                scratch = self._scratch_float32.get(i)
                if scratch is None or scratch.shape[0] != n:
                    scratch = np.empty(n, dtype=np.float32)
                    self._scratch_float32[i] = scratch
                cache.fill_float32(raw_idx, s0, s0 + n, out=scratch)
                x = scratch.copy()
            else:
                x = self._r.readSignal(raw_idx, start=s0, n=n).astype(np.float32)
        t = Timebase.time_vector(s0, x.size, fs)
        source_end = float(t[-1]) if t.size else t0_c
        return chunk_from_arrays(
            t,
            x,
            source_start=float(t[0]) if t.size else t0_c,
            source_end=source_end,
        )

    # ------------------------------------------------------------------

    def lod_durations(self, i: int) -> tuple[float, ...]:
        cache = self._cache
        if cache is None:
            return ()
        raw_idx = self._channel_map[i]
        return cache.lod_durations(raw_idx)

    def read_lod_window(self, i: int, t0: float, t1: float, duration_s: float) -> SignalChunk:
        cache = self._cache
        if cache is None:
            raise KeyError("LOD data unavailable; build_int16_cache first")
        raw_idx = self._channel_map[i]
        fs = self._fs[i]
        with self._lock:
            t0_c, t1_c = self.timebase.clamp_window(t0, t1)
            t1_c = min(t0_c + self.max_window_s, t1_c)
            s0, n = Timebase.sec_to_idx(t0_c, t1_c, fs)
            total = self._ns[i]
            if s0 >= total or n <= 0:
                empty = np.zeros(0, dtype=np.float32)
                return chunk_from_arrays(np.zeros(0, dtype=np.float64), empty)
            s1 = min(total, s0 + n)
            level = cache.lod_level(raw_idx, duration_s)
            bin_size = level.bin_size
            bin_start = max(0, s0 // bin_size)
            bin_stop = min(level.data.shape[0], int(np.ceil(s1 / bin_size)))
            if bin_stop <= bin_start:
                empty = np.zeros(0, dtype=np.float32)
                return chunk_from_arrays(np.zeros(0, dtype=np.float64), empty, lod_duration_s=level.duration_s)
            mins = level.data[bin_start:bin_stop, 0]
            maxs = level.data[bin_start:bin_stop, 1]
            start_time = bin_start * level.duration_s
            return chunk_from_envelope(start_time, level.duration_s, mins, maxs)

    def annotations(self) -> annotations_core.Annotations:
        with self._lock:
            if self._annotations is None:
                self._annotations = annotations_core.from_edfplus(self._r)
            return self._annotations

    def read_annotations(self):
        ann = self.annotations()
        if ann.size == 0:
            return ([], [], [])
        starts = ann.data["start_s"]
        durations = ann.data["end_s"] - ann.data["start_s"]
        labels = ann.data["label"]
        return starts.tolist(), durations.tolist(), labels.tolist()

    def close(self):
        with self._lock:
            self._cache = None
            self._scratch_float32.clear()
            self._r.close()<|MERGE_RESOLUTION|>--- conflicted
+++ resolved
@@ -113,7 +113,6 @@
             self._scratch_float32.clear()
             return True
 
-<<<<<<< HEAD
     def read_lod_window(
         self,
         i: int,
@@ -148,9 +147,7 @@
         return level.slice(start_bin, end_bin), bin_duration, start_bin
 
     def read(self, i: int, t0: float, t1: float):
-=======
     def read(self, i: int, t0: float, t1: float) -> SignalChunk:
->>>>>>> 72b74f5f
         raw_idx = self._channel_map[i]
         fs = self._fs[i]
         with self._lock:
