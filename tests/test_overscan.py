--- conflicted
+++ resolved
@@ -1,5 +1,4 @@
 import numpy as np
-<<<<<<< HEAD
 import pytest
 
 try:
@@ -8,9 +7,7 @@
     pytest.skip(f"Qt dependencies unavailable: {exc}", allow_module_level=True)
 
 from core.overscan import envelope_to_series, select_lod_duration, slice_and_decimate
-=======
 from core.overscan import SignalChunk, slice_and_decimate, select_lod_duration
->>>>>>> 72b74f5f
 
 
 def test_slice_and_decimate_basic():
@@ -38,7 +35,6 @@
     assert sub_t.size == sub_x.size
 
 
-<<<<<<< HEAD
 def test_select_lod_duration_prefers_longest():
     durations = [1.0, 5.0, 30.0]
     assert select_lod_duration(120.0, durations, 2.0) == pytest.approx(30.0)
@@ -163,7 +159,6 @@
     assert tile.prepared_mask == [True]
     assert tile.raw_channel_data[0] is not None
     assert tile.lod_durations == [None]
-=======
 def test_slice_and_decimate_uses_pre_binned_chunk():
     t = np.linspace(0.0, 100.0, 50)
     x = np.linspace(-1.0, 1.0, 50, dtype=np.float32)
@@ -179,5 +174,4 @@
     durations = [1.0, 5.0, 30.0]
     assert select_lod_duration(180.0, durations, ratio=2.0) == 30.0
     assert select_lod_duration(12.0, durations, ratio=2.0) == 5.0
-    assert select_lod_duration(1.5, durations, ratio=2.0) is None
->>>>>>> 72b74f5f
+    assert select_lod_duration(1.5, durations, ratio=2.0) is None