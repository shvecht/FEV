from __future__ import annotations

from dataclasses import dataclass
from pathlib import Path

from core.prefetch import PrefetchConfig


@dataclass
class ViewerConfig:
    prefetch_tile_s: float = 5.0
    prefetch_max_tiles: int | None = 64
    prefetch_max_mb: float | None = 16.0
    prefetch_collapsed: bool = False
    controls_collapsed: bool = False
    int16_cache_enabled: bool = False
    int16_cache_max_mb: float = 512.0
    int16_cache_memmap: bool = False
    lod_envelope_ratio: float = 2.0
    hidden_channels: tuple[int, ...] = ()
    hidden_annotation_channels: tuple[str, ...] = ("stage", "position")
    annotation_focus_only: bool = False
    theme: str = "Midnight"
    canvas_backend: str = "pyqtgraph"
    lod_enabled: bool = True
    lod_min_bin_multiple: float = 2.0
    lod_min_view_duration_s: float = 240.0
    ini_path: Path | None = None

    @classmethod
    def load(cls, ini_path: str | Path | None = None) -> "ViewerConfig":
        cfg = cls()
        path = Path(ini_path or "config.ini")
        if path.exists():
            import configparser

            parser = configparser.ConfigParser()
            parser.read(path)
            section = parser["prefetch"] if "prefetch" in parser else None
            if section:
                cfg.prefetch_tile_s = section.getfloat("tile_s", fallback=cfg.prefetch_tile_s)
                cfg.prefetch_max_tiles = section.getint("max_tiles", fallback=cfg.prefetch_max_tiles)
                cfg.prefetch_max_mb = section.getfloat("max_mb", fallback=cfg.prefetch_max_mb)

            ui_section = parser["ui"] if "ui" in parser else None
            if ui_section:
                cfg.prefetch_collapsed = ui_section.getboolean(
                    "prefetch_collapsed", fallback=cfg.prefetch_collapsed
                )
                cfg.controls_collapsed = ui_section.getboolean(
                    "controls_collapsed", fallback=cfg.controls_collapsed
                )
                cfg.annotation_focus_only = ui_section.getboolean(
                    "annotation_focus_only", fallback=cfg.annotation_focus_only
                )
                cfg.theme = ui_section.get("theme", fallback=cfg.theme)
                cfg.canvas_backend = ui_section.get(
                    "canvas_backend", fallback=cfg.canvas_backend
                )
                hidden_raw = ui_section.get("hidden_channels", fallback="")
                if hidden_raw:
                    indices: set[int] = set()
                    for part in hidden_raw.split(","):
                        part = part.strip()
                        if not part:
                            continue
                        try:
                            value = int(part)
                        except ValueError:
                            continue
                        if value >= 0:
                            indices.add(value)
                    if indices:
                        cfg.hidden_channels = tuple(sorted(indices))

                hidden_ann_raw = ui_section.get("hidden_annotation_channels", fallback="")
                if hidden_ann_raw:
                    names = [part.strip() for part in hidden_ann_raw.split(",") if part.strip()]
                    if names:
                        normalized = tuple(part.lower() for part in names)
                        default_normalized = tuple(
                            part.lower() for part in cfg.hidden_annotation_channels
                        )
                        if normalized != default_normalized:
                            # Preserve unique entries while maintaining relative order
                            seen: set[str] = set()
                            ordered = []
                            for name in names:
                                if name not in seen:
                                    seen.add(name)
                                    ordered.append(name)
                            cfg.hidden_annotation_channels = tuple(ordered)
                    else:
                        cfg.hidden_annotation_channels = ()

            cache_section = parser["cache"] if "cache" in parser else None
            if cache_section:
                cfg.int16_cache_enabled = cache_section.getboolean(
                    "enabled", fallback=cfg.int16_cache_enabled
                )
                cfg.int16_cache_max_mb = cache_section.getfloat(
                    "max_mb", fallback=cfg.int16_cache_max_mb
                )
                cfg.int16_cache_memmap = cache_section.getboolean(
                    "memmap", fallback=cfg.int16_cache_memmap
                )
            lod_section = parser["lod"] if "lod" in parser else None
            if lod_section:
<<<<<<< HEAD
                cfg.lod_enabled = lod_section.getboolean(
                    "enabled", fallback=cfg.lod_enabled
                )
                cfg.lod_min_bin_multiple = lod_section.getfloat(
                    "min_bin_multiple", fallback=cfg.lod_min_bin_multiple
                )
                cfg.lod_min_view_duration_s = lod_section.getfloat(
                    "min_view_duration_s", fallback=cfg.lod_min_view_duration_s
=======
                cfg.lod_envelope_ratio = lod_section.getfloat(
                    "envelope_ratio", fallback=cfg.lod_envelope_ratio
>>>>>>> 72b74f5f
                )
        cfg.ini_path = path
        return cfg

    def prefetch_config(self) -> PrefetchConfig:
        return PrefetchConfig(
            tile_duration=self.prefetch_tile_s,
            max_tiles=self.prefetch_max_tiles or 1,
            max_bytes=(self.prefetch_max_mb * 1024 * 1024) if self.prefetch_max_mb else None,
        )

    def save(self) -> None:
        if self.ini_path is None:
            return
        import configparser

        parser = configparser.ConfigParser()
        parser["prefetch"] = {
            "tile_s": f"{self.prefetch_tile_s:.3f}",
            "max_tiles": str(self.prefetch_max_tiles or 0),
            "max_mb": f"{self.prefetch_max_mb or 0}",
        }
        hidden_serialized = ",".join(str(idx) for idx in sorted(set(self.hidden_channels)))
        hidden_ann_serialized = ",".join(
            name for name in dict.fromkeys(self.hidden_annotation_channels)
        )
        parser["ui"] = {
            "prefetch_collapsed": "true" if self.prefetch_collapsed else "false",
            "controls_collapsed": "true" if self.controls_collapsed else "false",
            "hidden_channels": hidden_serialized,
            "hidden_annotation_channels": hidden_ann_serialized,
            "annotation_focus_only": "true" if self.annotation_focus_only else "false",
            "theme": self.theme,
            "canvas_backend": self.canvas_backend,
        }
        parser["cache"] = {
            "enabled": "true" if self.int16_cache_enabled else "false",
            "max_mb": f"{self.int16_cache_max_mb:.3f}",
            "memmap": "true" if self.int16_cache_memmap else "false",
        }
        parser["lod"] = {
<<<<<<< HEAD
            "enabled": "true" if self.lod_enabled else "false",
            "min_bin_multiple": f"{self.lod_min_bin_multiple:.3f}",
            "min_view_duration_s": f"{self.lod_min_view_duration_s:.3f}",
=======
            "envelope_ratio": f"{self.lod_envelope_ratio:.3f}",
>>>>>>> 72b74f5f
        }
        with self.ini_path.open("w") as fh:
            parser.write(fh)<|MERGE_RESOLUTION|>--- conflicted
+++ resolved
@@ -106,7 +106,6 @@
                 )
             lod_section = parser["lod"] if "lod" in parser else None
             if lod_section:
-<<<<<<< HEAD
                 cfg.lod_enabled = lod_section.getboolean(
                     "enabled", fallback=cfg.lod_enabled
                 )
@@ -115,10 +114,8 @@
                 )
                 cfg.lod_min_view_duration_s = lod_section.getfloat(
                     "min_view_duration_s", fallback=cfg.lod_min_view_duration_s
-=======
                 cfg.lod_envelope_ratio = lod_section.getfloat(
                     "envelope_ratio", fallback=cfg.lod_envelope_ratio
->>>>>>> 72b74f5f
                 )
         cfg.ini_path = path
         return cfg
@@ -160,13 +157,10 @@
             "memmap": "true" if self.int16_cache_memmap else "false",
         }
         parser["lod"] = {
-<<<<<<< HEAD
             "enabled": "true" if self.lod_enabled else "false",
             "min_bin_multiple": f"{self.lod_min_bin_multiple:.3f}",
             "min_view_duration_s": f"{self.lod_min_view_duration_s:.3f}",
-=======
             "envelope_ratio": f"{self.lod_envelope_ratio:.3f}",
->>>>>>> 72b74f5f
         }
         with self.ini_path.open("w") as fh:
             parser.write(fh)